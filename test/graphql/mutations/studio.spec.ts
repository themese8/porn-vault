import { expect } from "chai";

import { labelCollection, sceneCollection } from "../../../src/database";
import studioMutations from "../../../src/graphql/mutations/studio";
import { indexScenes } from "../../../src/search/scene";
import { indexStudios } from "../../../src/search/studio";
import Label from "../../../src/types/label";
import Scene from "../../../src/types/scene";
import Studio from "../../../src/types/studio";
import { startTestServer, stopTestServer } from "../../testServer";
import { ApplyStudioLabelsEnum } from "./../../../src/config/schema";
import { studioCollection } from "./../../../src/database";

describe("graphql", () => {
  describe("mutations", () => {
    describe("studio", () => {
      const videoPathWithStudio = "./test/fixtures/files/dynamic_video001_abc_studio_updated.mp4";
      const videoPathWithoutStudio = "./test/fixtures/files/dynamic_video001.mp4";

      async function seedDb() {
        const sceneWithStudioInPath = new Scene("scene_with_name");
        sceneWithStudioInPath.path = videoPathWithStudio;
        const sceneWithoutStudioInPath = new Scene("scene_without_name");
        sceneWithoutStudioInPath.path = videoPathWithoutStudio;

        expect(await Scene.getAll()).to.be.empty;
        await sceneCollection.upsert(sceneWithStudioInPath._id, sceneWithStudioInPath);
        await sceneCollection.upsert(sceneWithoutStudioInPath._id, sceneWithoutStudioInPath);

        await indexScenes([sceneWithStudioInPath, sceneWithoutStudioInPath]);
        expect(await Scene.getAll()).to.have.lengthOf(2);

        const seedLabel = new Label("def label");
        expect(await Label.getAll()).to.be.empty;
        await labelCollection.upsert(seedLabel._id, seedLabel);
        expect(await Label.getAll()).to.have.lengthOf(1);

        return {
          sceneWithStudioInPath,
          sceneWithoutStudioInPath,
          seedLabel,
        };
      }

      async function seedDbWithStudio() {
        const { sceneWithStudioInPath, sceneWithoutStudioInPath, seedLabel } = await seedDb();

        const seedStudio = new Studio("abc studio");
        await studioCollection.upsert(seedStudio._id, seedStudio);
        await indexStudios([seedStudio]);

        await Studio.setLabels(seedStudio, [seedLabel._id]);
        const studioLabels = await Studio.getLabels(seedStudio);
        expect(studioLabels).to.have.lengthOf(1);

        const updateLabel = new Label("jkl label");
        await labelCollection.upsert(updateLabel._id, updateLabel);
        expect(await Label.getAll()).to.have.lengthOf(2);

        // Studio labels are not attached to scene, since we manually set the labels
        expect(await Scene.getLabels(sceneWithStudioInPath)).to.have.lengthOf(0);
        expect(await Scene.getLabels(sceneWithoutStudioInPath)).to.have.lengthOf(0);

        return {
          sceneWithStudioInPath,
          sceneWithoutStudioInPath,
          seedStudio,
          seedLabel,
          updateLabel,
        };
      }

      afterEach(() => {
        stopTestServer();
      });

      describe("addStudio", () => {
        it("creates studio, attaches to scenes", async function () {
          await startTestServer.call(this, {
            matching: {
              applyStudioLabels: [],
            },
          });
          const { sceneWithStudioInPath, sceneWithoutStudioInPath, seedLabel } = await seedDb();

          const inputStudio = {
            name: "abc studio",
            labels: [seedLabel._id],
          };

          expect(await Scene.getLabels(sceneWithStudioInPath)).to.have.lengthOf(0);
          expect(await Scene.getLabels(sceneWithoutStudioInPath)).to.have.lengthOf(0);

          const outputStudio = await studioMutations.addStudio(null, inputStudio);

          expect(outputStudio.name).to.equal(inputStudio.name);
          const studioLabels = await Studio.getLabels(outputStudio);
          expect(studioLabels).to.have.lengthOf(1);
          expect(studioLabels[0]._id).to.equal(seedLabel._id);

          // Did attach studio
          expect(((await Scene.getById(sceneWithStudioInPath._id)) as Scene).studio).to.equal(
            outputStudio._id
          );
          expect(((await Scene.getById(sceneWithoutStudioInPath._id)) as Scene).studio).to.be.null;
          // Did not attach labels
          expect(await Scene.getLabels(sceneWithStudioInPath)).to.have.lengthOf(0);
          expect(await Scene.getLabels(sceneWithoutStudioInPath)).to.have.lengthOf(0);
        });

        it("creates studio, attaches to scenes, pushes labels", async function () {
          await startTestServer.call(this, {
            matching: {
              applyStudioLabels: [ApplyStudioLabelsEnum.enum["event:studio:create"]],
            },
          });
          const { sceneWithStudioInPath, sceneWithoutStudioInPath, seedLabel } = await seedDb();

          const inputStudio = {
            name: "abc studio",
            labels: [seedLabel._id],
          };

          expect(await Scene.getLabels(sceneWithStudioInPath)).to.have.lengthOf(0);
          expect(await Scene.getLabels(sceneWithoutStudioInPath)).to.have.lengthOf(0);

          const outputStudio = await studioMutations.addStudio(null, inputStudio);

          expect(outputStudio.name).to.equal(inputStudio.name);
          const studioLabels = await Studio.getLabels(outputStudio);
          expect(studioLabels).to.have.lengthOf(1);
          expect(studioLabels[0]._id).to.equal(seedLabel._id);

          // Did attach studio
          expect(((await Scene.getById(sceneWithStudioInPath._id)) as Scene).studio).to.equal(
            outputStudio._id
          );
          expect(((await Scene.getById(sceneWithoutStudioInPath._id)) as Scene).studio).to.be.null;
          // Did push labels
          expect(await Scene.getLabels(sceneWithStudioInPath)).to.have.lengthOf(1);
          expect(await Scene.getLabels(sceneWithoutStudioInPath)).to.have.lengthOf(0);
        });
      });

      describe("findUnmatchedScenes", () => {
        it("attaches to scene, when labels did change + applyStudioLabels disabled: does not push labels", async function () {
          await startTestServer.call(this, {
            matching: {
              applyStudioLabels: [],
            },
          });
          const {
            sceneWithStudioInPath,
            sceneWithoutStudioInPath,
            seedStudio,
          } = await seedDbWithStudio();

          const res = await studioMutations.attachStudioToUnmatchedScenes(null, {
            id: seedStudio._id,
          });
          expect(res).to.not.be.null;

          // Did attach studio
          expect(((await Scene.getById(sceneWithStudioInPath._id)) as Scene).studio).to.equal(
            seedStudio._id
          );
          // Did not push labels
          expect(await Scene.getLabels(sceneWithStudioInPath)).to.have.lengthOf(0);

          expect(((await Scene.getById(sceneWithoutStudioInPath._id)) as Scene).studio).to.be.null;
          expect(await Scene.getLabels(sceneWithoutStudioInPath)).to.have.lengthOf(0);
        });

        it("attaches to scene, when labels did change + applyStudioLabels enabled: does push labels", async function () {
          await startTestServer.call(this, {
            matching: {
              applyStudioLabels: [
                ApplyStudioLabelsEnum.enum["event:studio:find-unmatched-scenes"],
              ],
            },
          });
          const {
            sceneWithStudioInPath,
            sceneWithoutStudioInPath,
            seedStudio,
          } = await seedDbWithStudio();

          const res = await studioMutations.attachStudioToUnmatchedScenes(null, {
            id: seedStudio._id,
          });
          expect(res).to.not.be.null;

          // Did attach studio
          expect(((await Scene.getById(sceneWithStudioInPath._id)) as Scene).studio).to.equal(
            seedStudio._id
          );
          // Did push labels
          expect(await Scene.getLabels(sceneWithStudioInPath)).to.have.lengthOf(1);

          expect(((await Scene.getById(sceneWithoutStudioInPath._id)) as Scene).studio).to.be.null;
          expect(await Scene.getLabels(sceneWithoutStudioInPath)).to.have.lengthOf(0);
        });
      });

      describe("updateStudio", () => {
<<<<<<< HEAD
        it("when name does not change, does not attache to studio", async function () {
=======
        it("when labels did change + applyStudioLabels disabled: does not push labels", async function () {
>>>>>>> e4be1adf
          await startTestServer.call(this, {
            matching: {
              applyStudioLabels: [],
            },
          });
          const {
            sceneWithStudioInPath,
            seedStudio,
            seedLabel,
            updateLabel,
          } = await seedDbWithStudio();

          const opts = {
            description: "new description",
            labels: [seedLabel._id, updateLabel._id],
          };

          const res = await studioMutations.attachStudioToUnmatchedScenes(null, {
            id: seedStudio._id,
          });
          expect(res).to.not.be.null;
          expect(((await Scene.getById(sceneWithStudioInPath._id)) as Scene).studio).to.equal(
            seedStudio._id
          );

          const outputStudios = await studioMutations.updateStudios(null, {
            ids: [seedStudio._id],
            opts,
          });

          expect(outputStudios).to.have.lengthOf(1);
          const outputStudio = outputStudios[0];
          expect(outputStudio.description).to.equal(opts.description);
          const studioLabels = await Studio.getLabels(outputStudio);
          expect(studioLabels).to.have.lengthOf(2);
          expect(!!studioLabels.find((l) => l._id === seedLabel._id)).to.be.true;
          expect(!!studioLabels.find((l) => l._id === updateLabel._id)).to.be.true;

<<<<<<< HEAD
          // Always attaches studio
          expect(((await Scene.getById(sceneWithStudioInPath._id)) as Scene).studio).to.be.null;
          expect(((await Scene.getById(sceneWithoutStudioInPath._id)) as Scene).studio).to.be.null;
          // Does not attach labels
          expect(await Scene.getLabels(sceneWithStudioInPath)).to.have.lengthOf(0);
          expect(await Scene.getLabels(sceneWithoutStudioInPath)).to.have.lengthOf(0);
        });

        it("when name not updated, does not attach studio, adds no labels", async function () {
          await startTestServer.call(this, {
            matching: {
              applyStudioLabels: [],
            },
          });
          const {
            sceneWithStudioInPath,
            sceneWithoutStudioInPath,
            seedStudio,
            seedLabel,
            updateLabel,
          } = await seedDbWithStudio();

          const opts = {
            name: "abc studio updated",
            description: "new description",
            labels: [seedLabel._id, updateLabel._id],
          };

          const outputStudios = await studioMutations.updateStudios(null, {
            ids: [seedStudio._id],
            opts,
          });

          expect(outputStudios).to.have.lengthOf(1);
          const outputStudio = outputStudios[0];
          expect(outputStudio.description).to.equal(opts.description);

          const studioLabels = await Studio.getLabels(outputStudio);
          expect(studioLabels).to.have.lengthOf(2);
          expect(!!studioLabels.find((l) => l._id === seedLabel._id)).to.be.true;
          expect(!!studioLabels.find((l) => l._id === updateLabel._id)).to.be.true;

          // Always attaches studio
          expect(((await Scene.getById(sceneWithStudioInPath._id)) as Scene).studio).to.equal(
            outputStudio._id
          );
          expect(((await Scene.getById(sceneWithoutStudioInPath._id)) as Scene).studio).to.be.null;
          // Does not attach labels
=======
          // Did not push labels
>>>>>>> e4be1adf
          expect(await Scene.getLabels(sceneWithStudioInPath)).to.have.lengthOf(0);
        });

        it("when labels did change + applyStudioLabels enabled: pushes labels", async function () {
          await startTestServer.call(this, {
            matching: {
              applyStudioLabels: [ApplyStudioLabelsEnum.enum["event:studio:update"]],
            },
          });
          const {
            sceneWithStudioInPath,
            seedStudio,
            seedLabel,
            updateLabel,
          } = await seedDbWithStudio();

          const opts = {
            name: "abc studio updated",
            description: "new description",
            labels: [seedLabel._id, updateLabel._id],
          };

          const res = await studioMutations.attachStudioToUnmatchedScenes(null, {
            id: seedStudio._id,
          });
          expect(res).to.not.be.null;
          expect(((await Scene.getById(sceneWithStudioInPath._id)) as Scene).studio).to.equal(
            seedStudio._id
          );

          const outputStudios = await studioMutations.updateStudios(null, {
            ids: [seedStudio._id],
            opts,
          });

          expect(outputStudios).to.have.lengthOf(1);
          const outputStudio = outputStudios[0];
          expect(outputStudio.description).to.equal(opts.description);
          const studioLabels = await Studio.getLabels(outputStudio);
          expect(studioLabels).to.have.lengthOf(2);
          expect(!!studioLabels.find((l) => l._id === seedLabel._id)).to.be.true;
          expect(!!studioLabels.find((l) => l._id === updateLabel._id)).to.be.true;

          // Did push labels
          expect(await Scene.getLabels(sceneWithStudioInPath)).to.have.lengthOf(2);
        });
      });
    });
  });
});<|MERGE_RESOLUTION|>--- conflicted
+++ resolved
@@ -203,11 +203,7 @@
       });
 
       describe("updateStudio", () => {
-<<<<<<< HEAD
-        it("when name does not change, does not attache to studio", async function () {
-=======
         it("when labels did change + applyStudioLabels disabled: does not push labels", async function () {
->>>>>>> e4be1adf
           await startTestServer.call(this, {
             matching: {
               applyStudioLabels: [],
@@ -246,24 +242,18 @@
           expect(!!studioLabels.find((l) => l._id === seedLabel._id)).to.be.true;
           expect(!!studioLabels.find((l) => l._id === updateLabel._id)).to.be.true;
 
-<<<<<<< HEAD
-          // Always attaches studio
-          expect(((await Scene.getById(sceneWithStudioInPath._id)) as Scene).studio).to.be.null;
-          expect(((await Scene.getById(sceneWithoutStudioInPath._id)) as Scene).studio).to.be.null;
-          // Does not attach labels
-          expect(await Scene.getLabels(sceneWithStudioInPath)).to.have.lengthOf(0);
-          expect(await Scene.getLabels(sceneWithoutStudioInPath)).to.have.lengthOf(0);
-        });
-
-        it("when name not updated, does not attach studio, adds no labels", async function () {
-          await startTestServer.call(this, {
-            matching: {
-              applyStudioLabels: [],
-            },
-          });
-          const {
-            sceneWithStudioInPath,
-            sceneWithoutStudioInPath,
+          // Did not push labels
+          expect(await Scene.getLabels(sceneWithStudioInPath)).to.have.lengthOf(0);
+        });
+
+        it("when labels did change + applyStudioLabels enabled: pushes labels", async function () {
+          await startTestServer.call(this, {
+            matching: {
+              applyStudioLabels: [ApplyStudioLabelsEnum.enum["event:studio:update"]],
+            },
+          });
+          const {
+            sceneWithStudioInPath,
             seedStudio,
             seedLabel,
             updateLabel,
@@ -275,6 +265,14 @@
             labels: [seedLabel._id, updateLabel._id],
           };
 
+          const res = await studioMutations.attachStudioToUnmatchedScenes(null, {
+            id: seedStudio._id,
+          });
+          expect(res).to.not.be.null;
+          expect(((await Scene.getById(sceneWithStudioInPath._id)) as Scene).studio).to.equal(
+            seedStudio._id
+          );
+
           const outputStudios = await studioMutations.updateStudios(null, {
             ids: [seedStudio._id],
             opts,
@@ -283,64 +281,11 @@
           expect(outputStudios).to.have.lengthOf(1);
           const outputStudio = outputStudios[0];
           expect(outputStudio.description).to.equal(opts.description);
-
           const studioLabels = await Studio.getLabels(outputStudio);
           expect(studioLabels).to.have.lengthOf(2);
           expect(!!studioLabels.find((l) => l._id === seedLabel._id)).to.be.true;
           expect(!!studioLabels.find((l) => l._id === updateLabel._id)).to.be.true;
 
-          // Always attaches studio
-          expect(((await Scene.getById(sceneWithStudioInPath._id)) as Scene).studio).to.equal(
-            outputStudio._id
-          );
-          expect(((await Scene.getById(sceneWithoutStudioInPath._id)) as Scene).studio).to.be.null;
-          // Does not attach labels
-=======
-          // Did not push labels
->>>>>>> e4be1adf
-          expect(await Scene.getLabels(sceneWithStudioInPath)).to.have.lengthOf(0);
-        });
-
-        it("when labels did change + applyStudioLabels enabled: pushes labels", async function () {
-          await startTestServer.call(this, {
-            matching: {
-              applyStudioLabels: [ApplyStudioLabelsEnum.enum["event:studio:update"]],
-            },
-          });
-          const {
-            sceneWithStudioInPath,
-            seedStudio,
-            seedLabel,
-            updateLabel,
-          } = await seedDbWithStudio();
-
-          const opts = {
-            name: "abc studio updated",
-            description: "new description",
-            labels: [seedLabel._id, updateLabel._id],
-          };
-
-          const res = await studioMutations.attachStudioToUnmatchedScenes(null, {
-            id: seedStudio._id,
-          });
-          expect(res).to.not.be.null;
-          expect(((await Scene.getById(sceneWithStudioInPath._id)) as Scene).studio).to.equal(
-            seedStudio._id
-          );
-
-          const outputStudios = await studioMutations.updateStudios(null, {
-            ids: [seedStudio._id],
-            opts,
-          });
-
-          expect(outputStudios).to.have.lengthOf(1);
-          const outputStudio = outputStudios[0];
-          expect(outputStudio.description).to.equal(opts.description);
-          const studioLabels = await Studio.getLabels(outputStudio);
-          expect(studioLabels).to.have.lengthOf(2);
-          expect(!!studioLabels.find((l) => l._id === seedLabel._id)).to.be.true;
-          expect(!!studioLabels.find((l) => l._id === updateLabel._id)).to.be.true;
-
           // Did push labels
           expect(await Scene.getLabels(sceneWithStudioInPath)).to.have.lengthOf(2);
         });
