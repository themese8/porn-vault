--- conflicted
+++ resolved
@@ -53,7 +53,6 @@
 /plugins/
 imports/
 .vscode
-<<<<<<< HEAD
 
 config.test.json
 config.test.yaml
@@ -69,7 +68,4 @@
 config\.old\.yaml
 
 .nyc_output
-=======
-.nyc_output
-build/
->>>>>>> 9cdadca5
+build/