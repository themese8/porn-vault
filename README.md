--- conflicted
+++ resolved
@@ -58,23 +58,7 @@
 
 See https://github.com/boi123212321/porn-vault/blob/dev/doc/guides.md
 
-<<<<<<< HEAD
-## Build from source
-
-See https://github.com/boi123212321/porn-vault/blob/dev/doc/build_from_source.md
-
-## Plugin development
-
-See https://github.com/boi123212321/porn-vault/blob/dev/doc/plugin_development.md
-
-## Bulk import
-
-See the [bulk import doc](doc/import.md)
-
-## Images
-=======
 ## Demo images
->>>>>>> c4f1a7d5
 
 ### Scene collection
 
