## porn manager

Manage your ever-growing porn collection

There's a Discord channel now! Join in to the discussion. https://discord.gg/t499hxK

## Features

- EASY, portable (no install) setup (see. [**How to run**](https://github.com/boi123212321/porn-manager#how-to-run))
- Cross-platform (Win, Linux, Mac)
- Works on any somewhat-modern device including tablets and smartphones
- Self hosted, fully open source
- Serves image and video to your device
  - Built-in video player
- Browse, manage & watch scenes
- Browse & manage actors, including actor aliases
  - Automatic actor extraction from scene titles & file names
- Browse & manage movies
- Browse & manage studios (+ parent studios!)
  - Automatic studio extraction from scene titles & file names
- Browse, manage & view images
- Set and jump to time markers
- Label your collection, including sub-labels
  - Automatic label extraction from scene titles & file names
  - Search, filter and sort your collection
  - Rate items, mark as your favorites & bookmark items
- Custom data fields
  - Extend actor info with any kind of data (hair color, retired, etc.)
- Automatic thumbnail generation on scene import
- Optional password protection in LAN

## Contribute

- Open an issue!
- Discuss!
- Fork & create a new branch, give it the name of your feature you're implementing (e.g. "my-new-feature") & submit a pull request!

## Config

<<<<<<< HEAD
- VIDEO_PATHS: Paths of video files that will be imported - subfolders will be searched recursively
- IMAGE_PATHS: Paths of image files that will be imported - subfolders will be searched recursively
- BULK_IMPORT_PATHS: Paths of .json or .yaml files to import content from
- SCAN_ON_STARTUP: Whether video and image paths should be scanned
- DO_PROCESSING: Whether queued scenes should be processed
- SCAN_INTERVAL: Rescan paths all X milliseconds - only works when SCAN_ON_STARTUP is enabled
- LIBRARY_PATH: Path where the library (.db files & uploaded files & processed images) will be stored (default: working directory)
- FFMPEG_PATH: Where the ffmpeg binary is located; will be placed in working directory when downloading using the setup
- FFPROBE_PATH: Where the ffprobe binary is located; will be placed in working directory when downloading using the setup
- GENERATE_THUMBNAILS: Whether thumbnails should be extracted from imported videos
- GENERATE_MULTIPLE_THUMBNAILS: Generate single or multiple thumbnails. If true, THUMBNAIL_INTERVAL will determine how many thumbnails are generated
- GENERATE_PREVIEWS: Whether video preview should be generated from imported videos (used in video player)
- THUMBNAIL_INTERVAL: Seconds between thumbnail snapshots in seconds
- PORT: Port server is running on
- APPLY_ACTOR_LABELS: Whether actor labels should be applied to scenes and images the actor is starring in
  - Example: Kali Roses has labels "blonde" & "tattoos". Importing a new video featuring Kali Roses (will be matched if "Kali Roses" is in the video title or path), the newly created scene will automatically inherit "blonde" & "tattoos" + other labels that have been extracted from the title or path.
- APPLY_STUDIO_LABELS: Same as APPLY_ACTOR_LABELS, but for studios
- READ_IMAGES_ON_IMPORT: Read image dimensions/hash on import, will greatly increase import time for a big image library (10000+)
- BACKUP_ON_STARTUP: Whether to create a backup when starting the server
- MAX_BACKUP_AMOUNT: Max amount of backups in backups/ folder. Oldest one will be deleted, if max amount has been reached.
- EXCLUDE_FILES: Array of regular expressions that, if any of them match a file name, will cause the file to be ignored
- CREATE_MISSING_ACTORS: Create actors returned from plugins when not found in library
- CREATE_MISSING_STUDIOS: Create studio returned from plugins when not found in library
- CREATE_MISSING_LABELS: Create labels returned from plugins when not found in library
- CREATE_MISSING_MOVIES: Create movies returned from plugins when not found in library
- MAX_LOG_SIZE: Max. amount of logs to store
- COMPRESS_IMAGE_SIZE: Max. image width to compress thumbnails etc to
- CACHE_TIME: Global cache time (requires restart when changed)
=======
| Key | [Default](src/config/index.ts#L75) | Description |
| --- | ------- | ----------- |
| `VIDEO_PATHS` | (empty) | Paths of video files that will be imported - subfolders will be searched recursively |
| `IMAGE_PATHS` | (empty) | Paths of image files that will be imported - subfolders will be searched recursively |
| `BULK_IMPORT_PATHS` | (empty) | Paths of .json or .yaml files to import content from |
| `SCAN_ON_STARTUP` | `false` | Whether video and image paths should be scanned |
| `SCAN_INTERVAL` | 108000000 | Rescan paths all X milliseconds - only works when `SCAN_ON_STARTUP` is enabled |
| `LIBRARY_PATH` | Current Working Directory | Path where the library (.db files & uploaded files & processed images) will be stored |
| `FFMPEG_PATH` | (empty) | Where the ffmpeg binary is located; will be placed in working directory when downloading using the setup |
| `FFPROBE_PATH` | (empty) | Where the ffprobe binary is located; will be placed in working directory when downloading using the setup |
| `GENERATE_THUMBNAILS` | `true` | Whether thumbnails should be extracted from imported videos |
| `GENERATE_MULTIPLE_THUMBNAILS` | `true` | Generate single or multiple thumbnails. If true, `THUMBNAIL_INTERVAL` will determine how many thumbnails are generated |
| `GENERATE_PREVIEWS` | `true` | Whether video preview should be generated from imported videos (used in video player) |
| `THUMBNAIL_INTERVAL` | 120 | Seconds between thumbnail snapshots in seconds |
| `PORT` | 3000 | Port server is running on
| `APPLY_ACTOR_LABELS` | `true` | Whether actor labels should be applied to scenes and images the actor is starring in. Example: Kali Roses has labels "blonde" & "tattoos". Importing a new video featuring Kali Roses (will be matched if "Kali Roses" is in the video title or path), the newly created scene will automatically inherit "blonde" & "tattoos" + other labels that have been extracted from the title or path|
| `APPLY_STUDIO_LABELS` | `true` | Same as `APPLY_ACTOR_LABELS`, but for studios|
| `READ_IMAGES_ON_IMPORT` | `false` | Read image dimensions/hash on import, will greatly increase import time for a big image library (10000+) |
| `REMOVE_DANGLING_FILE_REFERENCES` | `false` | Remove scenes/images from the database that can not be found on disk |
| `BACKUP_ON_STARTUP` | `true` | Whether to create a backup when starting the server |
| `MAX_BACKUP_AMOUNT` | 10 | Max amount of backups in backups/ folder. Oldest one will be deleted, if max amount has been reached. |
| `EXCLUDE_FILES` | (empty) | Array of regular expressions that, if any of them match a file name, will cause the file to be ignored |
| `CREATE_MISSING_ACTORS` | `false` | Create actors returned from plugins when not found in library |
| `CREATE_MISSING_STUDIOS` | `false` | Create studio returned from plugins when not found in library |
| `CREATE_MISSING_LABELS` | `false` | Create labels returned from plugins when not found in library |
>>>>>>> c85e063b

## How to run

- Visit the [Releases](https://github.com/boi123212321/porn-manager/releases) page and download the latest version, for the platform of your choice
- Unzip the file
- Run the application in the terminal of your choice and follow the on-screen instructions
- Once your app is setup you can visit it on http://localhost:3000 (or your LAN IP equivalent) in your web browser of choice

## Build from source

- Install [Git](https://git-scm.com/)
- Install [Node.js](https://nodejs.org/en/)
- Clone the repository
  - `git clone https://github.com/boi123212321/porn-manager.git`
- Install dependencies
  - `npm install`
  - `npm install typescript -g`
  - `npm install ts-node -g`
- Build web app dependencies
  - `cd app`
  - `npm install`
- Run web app in dev mode (in app/ folder)
  - `npm run serve`
- Build web app (in app/ folder)
  - `npm run build`
- Run server in dev mode (in root folder)
  - `npm run mon`
- Run server in release mode (in root folder)
  - `npm run build`
  - And run the built executable in the release/ folder
## Images

### Scene collection

![Scenes](/doc/img/scene_collection.jpg)

### Scene page

![Scene page](/doc/img/scene_details.jpg)

### Actor collection

![Actors](/doc/img/actor_collection.jpg)

### Actor page

![Actor page](/doc/img/actor_details.jpg)

### Movie collection

![Movies](/doc/img/movie_collection.jpg)

### Movie page

![Movie page](/doc/img/movie_details.jpg)

### Image collection

You can do everything you can do with scenes (e.g. rate/favorite/bookmark/label) with images as well - useful if you run an image collection only.
![Scene details](/doc/img/image_collection.jpg)

### Image details

![Image details](/doc/img/image_details.jpg)

### Studio collection

![Studios](/doc/img/studio_collection.jpg)

### Parent studio

![Studios](/doc/img/parent_studio.jpg)

### Mobile

![Dark mode](/doc/img/mobile.jpg)<|MERGE_RESOLUTION|>--- conflicted
+++ resolved
@@ -37,50 +37,20 @@
 
 ## Config
 
-<<<<<<< HEAD
-- VIDEO_PATHS: Paths of video files that will be imported - subfolders will be searched recursively
-- IMAGE_PATHS: Paths of image files that will be imported - subfolders will be searched recursively
-- BULK_IMPORT_PATHS: Paths of .json or .yaml files to import content from
-- SCAN_ON_STARTUP: Whether video and image paths should be scanned
-- DO_PROCESSING: Whether queued scenes should be processed
-- SCAN_INTERVAL: Rescan paths all X milliseconds - only works when SCAN_ON_STARTUP is enabled
-- LIBRARY_PATH: Path where the library (.db files & uploaded files & processed images) will be stored (default: working directory)
-- FFMPEG_PATH: Where the ffmpeg binary is located; will be placed in working directory when downloading using the setup
-- FFPROBE_PATH: Where the ffprobe binary is located; will be placed in working directory when downloading using the setup
-- GENERATE_THUMBNAILS: Whether thumbnails should be extracted from imported videos
-- GENERATE_MULTIPLE_THUMBNAILS: Generate single or multiple thumbnails. If true, THUMBNAIL_INTERVAL will determine how many thumbnails are generated
-- GENERATE_PREVIEWS: Whether video preview should be generated from imported videos (used in video player)
-- THUMBNAIL_INTERVAL: Seconds between thumbnail snapshots in seconds
-- PORT: Port server is running on
-- APPLY_ACTOR_LABELS: Whether actor labels should be applied to scenes and images the actor is starring in
-  - Example: Kali Roses has labels "blonde" & "tattoos". Importing a new video featuring Kali Roses (will be matched if "Kali Roses" is in the video title or path), the newly created scene will automatically inherit "blonde" & "tattoos" + other labels that have been extracted from the title or path.
-- APPLY_STUDIO_LABELS: Same as APPLY_ACTOR_LABELS, but for studios
-- READ_IMAGES_ON_IMPORT: Read image dimensions/hash on import, will greatly increase import time for a big image library (10000+)
-- BACKUP_ON_STARTUP: Whether to create a backup when starting the server
-- MAX_BACKUP_AMOUNT: Max amount of backups in backups/ folder. Oldest one will be deleted, if max amount has been reached.
-- EXCLUDE_FILES: Array of regular expressions that, if any of them match a file name, will cause the file to be ignored
-- CREATE_MISSING_ACTORS: Create actors returned from plugins when not found in library
-- CREATE_MISSING_STUDIOS: Create studio returned from plugins when not found in library
-- CREATE_MISSING_LABELS: Create labels returned from plugins when not found in library
-- CREATE_MISSING_MOVIES: Create movies returned from plugins when not found in library
-- MAX_LOG_SIZE: Max. amount of logs to store
-- COMPRESS_IMAGE_SIZE: Max. image width to compress thumbnails etc to
-- CACHE_TIME: Global cache time (requires restart when changed)
-=======
 | Key | [Default](src/config/index.ts#L75) | Description |
 | --- | ------- | ----------- |
 | `VIDEO_PATHS` | (empty) | Paths of video files that will be imported - subfolders will be searched recursively |
 | `IMAGE_PATHS` | (empty) | Paths of image files that will be imported - subfolders will be searched recursively |
 | `BULK_IMPORT_PATHS` | (empty) | Paths of .json or .yaml files to import content from |
 | `SCAN_ON_STARTUP` | `false` | Whether video and image paths should be scanned |
+| `DO_PROCESSING` | `true` | Whether queued scenes should be processed |
 | `SCAN_INTERVAL` | 108000000 | Rescan paths all X milliseconds - only works when `SCAN_ON_STARTUP` is enabled |
 | `LIBRARY_PATH` | Current Working Directory | Path where the library (.db files & uploaded files & processed images) will be stored |
 | `FFMPEG_PATH` | (empty) | Where the ffmpeg binary is located; will be placed in working directory when downloading using the setup |
 | `FFPROBE_PATH` | (empty) | Where the ffprobe binary is located; will be placed in working directory when downloading using the setup |
-| `GENERATE_THUMBNAILS` | `true` | Whether thumbnails should be extracted from imported videos |
-| `GENERATE_MULTIPLE_THUMBNAILS` | `true` | Generate single or multiple thumbnails. If true, `THUMBNAIL_INTERVAL` will determine how many thumbnails are generated |
+| `GENERATE_SCREENSHOTS` | `true` | Whether thumbnails should be extracted from imported videos |
+| `SCREENSHOT_INTERVAL` | 120 | Seconds between thumbnail snapshots in seconds |
 | `GENERATE_PREVIEWS` | `true` | Whether video preview should be generated from imported videos (used in video player) |
-| `THUMBNAIL_INTERVAL` | 120 | Seconds between thumbnail snapshots in seconds |
 | `PORT` | 3000 | Port server is running on
 | `APPLY_ACTOR_LABELS` | `true` | Whether actor labels should be applied to scenes and images the actor is starring in. Example: Kali Roses has labels "blonde" & "tattoos". Importing a new video featuring Kali Roses (will be matched if "Kali Roses" is in the video title or path), the newly created scene will automatically inherit "blonde" & "tattoos" + other labels that have been extracted from the title or path|
 | `APPLY_STUDIO_LABELS` | `true` | Same as `APPLY_ACTOR_LABELS`, but for studios|
@@ -92,7 +62,12 @@
 | `CREATE_MISSING_ACTORS` | `false` | Create actors returned from plugins when not found in library |
 | `CREATE_MISSING_STUDIOS` | `false` | Create studio returned from plugins when not found in library |
 | `CREATE_MISSING_LABELS` | `false` | Create labels returned from plugins when not found in library |
->>>>>>> c85e063b
+| `ALLOW_PLUGINS_OVERWRITE_SCENE_THUMBNAILS` | `false` | Allow plugins to overwrite scene thumbnail |
+| `ALLOW_PLUGINS_OVERWRITE_ACTOR_THUMBNAILS` | `false` | Allow plugins to overwrite actor images |
+| `ALLOW_PLUGINS_OVERWRITE_MOVIE_THUMBNAILS` | `false` | Allow plugins to overwrite movie images |
+| `MAX_LOG_SIZE` | `2500` | Max. amount of logs to store |
+| `COMPRESS_IMAGE_SIZE` | `720` | Max. image width to compress thumbnails etc to |
+| `CACHE_TIME` | `0` | Global cache time (requires restart when changed) |
 
 ## How to run
 
