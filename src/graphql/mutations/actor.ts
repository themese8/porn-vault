import { getConfig } from "../../config";
<<<<<<< HEAD
=======
import { ApplyActorLabelsEnum } from "../../config/schema";
>>>>>>> e8da141f
import { actorCollection } from "../../database";
import { ignoreSingleNames } from "../../matching/matcher";
import { onActorCreate } from "../../plugins/events/actor";
import { index as actorIndex, indexActors, updateActors } from "../../search/actor";
import Actor from "../../types/actor";
import ActorReference from "../../types/actor_reference";
import { isValidCountryCode } from "../../types/countries";
import LabelledItem from "../../types/labelled_item";
import * as logger from "../../utils/logger";
import { Dictionary } from "../../utils/types";

type IActorUpdateOpts = Partial<{
  name: string;
  description: string;
  rating: number;
  labels: string[];
  aliases: string[];
  avatar: string;
  thumbnail: string;
  altThumbnail: string;
  hero: string;
  favorite: boolean;
  bookmark: number | null;
  bornOn: number;
  customFields: Dictionary<string[] | boolean | string | null>;
  nationality: string | null;
}>;

async function runActorPlugins(ids: string[]) {
  const updatedActors = [] as Actor[];
  for (const id of ids) {
    let actor = await Actor.getById(id);

    if (actor) {
      logger.message(`Running plugin action event for '${actor.name}'...`);

      const labels = (await Actor.getLabels(actor)).map((l) => l._id);
      actor = await onActorCreate(actor, labels, "actorCustom");

      await Actor.setLabels(actor, labels);
      await actorCollection.upsert(actor._id, actor);

      updatedActors.push(actor);
    } else {
      logger.warn(`Actor ${id} not found`);
    }

    await updateActors(updatedActors);
  }
  return updatedActors;
}

export default {
  async runAllActorPlugins(): Promise<Actor[]> {
    const ids = (await Actor.getAll()).map((a) => a._id);
    return runActorPlugins(ids);
  },

  async runActorPlugins(_: unknown, { ids }: { ids: string[] }): Promise<Actor[]> {
    return runActorPlugins(ids);
  },

  async addActor(
    _: unknown,
    args: { name: string; aliases?: string[]; labels?: string[] }
  ): Promise<Actor> {
    const config = getConfig();
    let actor = new Actor(args.name, args.aliases);

    let actorLabels = [] as string[];
    if (args.labels) {
      actorLabels = args.labels;
    }

    try {
      actor = await onActorCreate(actor, actorLabels);
    } catch (error) {
      logger.error(error);
    }

    await Actor.setLabels(actor, actorLabels);
    await actorCollection.upsert(actor._id, actor);

<<<<<<< HEAD
    if (
      !config.matching.matcher.options.ignoreSingleNames ||
      !ignoreSingleNames([actor.name]).length
    ) {
      // Skip
    } else {
      await Actor.attachToExistingScenes(actor, actorLabels);

      /* for (const image of await Image.getAll()) {
        if (isBlacklisted(image.name)) continue;
        if (isMatchingItem(image.name, actor, true)) {
          if (config.matching.applyActorLabels === true) {
            const imageLabels = (await Image.getLabels(image)).map((l) => l._id);
            await Image.setLabels(image, imageLabels.concat(actorLabels));
            logger.log(`Applied actor labels of new actor to ${image._id}`);
          }
          await Image.setActors(
            image,
            (await Image.getActors(image)).map((l) => l._id).concat(actor._id)
          );
          try {
            await updateImages([image]);
          } catch (error) {
            logger.error(error.message);
          }
          logger.log(`Updated actors of ${image._id}`);
        }
      } */
=======
    if (!isSingleWord(actor.name)) {
      await Actor.attachToScenes(
        actor,
        config.matching.applyActorLabels.includes(ApplyActorLabelsEnum.enum["event:actor:create"])
          ? actorLabels
          : []
      );
>>>>>>> e8da141f
    }

    await indexActors([actor]);

    return actor;
  },

  async updateActors(
    _: unknown,
    { ids, opts }: { ids: string[]; opts: IActorUpdateOpts }
  ): Promise<Actor[]> {
    const config = getConfig();
    const updatedActors = [] as Actor[];

    for (const id of ids) {
      const actor = await Actor.getById(id);

      if (actor) {
        if (Array.isArray(opts.aliases)) {
          actor.aliases = [...new Set(opts.aliases)];
        }

        if (Array.isArray(opts.labels)) {
          await Actor.setLabels(actor, opts.labels);
        }

        if (typeof opts.nationality !== undefined) {
          if (typeof opts.nationality === "string" && isValidCountryCode(opts.nationality)) {
            actor.nationality = opts.nationality;
          } else if (opts.nationality === null) {
            actor.nationality = opts.nationality;
          }
        }

        if (typeof opts.bookmark === "number" || opts.bookmark === null) {
          actor.bookmark = opts.bookmark;
        }

        if (typeof opts.favorite === "boolean") {
          actor.favorite = opts.favorite;
        }

        if (typeof opts.name === "string") {
          actor.name = opts.name.trim();
        }

        if (typeof opts.description === "string") {
          actor.description = opts.description.trim();
        }

        if (typeof opts.avatar === "string" || opts.avatar === null) {
          actor.avatar = opts.avatar;
        }

        if (typeof opts.thumbnail === "string" || opts.thumbnail === null) {
          actor.thumbnail = opts.thumbnail;
        }

        if (typeof opts.altThumbnail === "string" || opts.altThumbnail === null) {
          actor.altThumbnail = opts.altThumbnail;
        }

        if (typeof opts.hero === "string" || opts.hero === null) {
          actor.hero = opts.hero;
        }

        if (typeof opts.rating === "number") {
          actor.rating = opts.rating;
        }

        if (opts.bornOn !== undefined) {
          actor.bornOn = opts.bornOn;
        }

        if (opts.customFields) {
          for (const key in opts.customFields) {
            const value = opts.customFields[key] !== undefined ? opts.customFields[key] : null;
            logger.log(`Set actor custom.${key} to ${JSON.stringify(value)}`);
            opts.customFields[key] = value;
          }
          actor.customFields = opts.customFields;
        }

        await actorCollection.upsert(actor._id, actor);
        updatedActors.push(actor);
      } else {
        throw new Error(`Actor ${id} not found`);
      }

      if (!isSingleWord(actor.name)) {
        await Actor.attachToScenes(
          actor,
          config.matching.applyActorLabels.includes(ApplyActorLabelsEnum.enum["event:actor:update"])
            ? (await Actor.getLabels(actor)).map((l) => l._id)
            : []
        );
      }
    }

    await updateActors(updatedActors);
    return updatedActors;
  },

  async removeActors(_: unknown, { ids }: { ids: string[] }): Promise<boolean> {
    for (const id of ids) {
      const actor = await Actor.getById(id);

      if (actor) {
        await Actor.remove(actor);
        await actorIndex.remove([actor._id]);
        await LabelledItem.removeByItem(actor._id);
        await ActorReference.removeByActor(actor._id);
      }
    }
    return true;
  },
};<|MERGE_RESOLUTION|>--- conflicted
+++ resolved
@@ -1,8 +1,5 @@
 import { getConfig } from "../../config";
-<<<<<<< HEAD
-=======
 import { ApplyActorLabelsEnum } from "../../config/schema";
->>>>>>> e8da141f
 import { actorCollection } from "../../database";
 import { ignoreSingleNames } from "../../matching/matcher";
 import { onActorCreate } from "../../plugins/events/actor";
@@ -86,44 +83,16 @@
     await Actor.setLabels(actor, actorLabels);
     await actorCollection.upsert(actor._id, actor);
 
-<<<<<<< HEAD
     if (
       !config.matching.matcher.options.ignoreSingleNames ||
       !ignoreSingleNames([actor.name]).length
     ) {
-      // Skip
-    } else {
-      await Actor.attachToExistingScenes(actor, actorLabels);
-
-      /* for (const image of await Image.getAll()) {
-        if (isBlacklisted(image.name)) continue;
-        if (isMatchingItem(image.name, actor, true)) {
-          if (config.matching.applyActorLabels === true) {
-            const imageLabels = (await Image.getLabels(image)).map((l) => l._id);
-            await Image.setLabels(image, imageLabels.concat(actorLabels));
-            logger.log(`Applied actor labels of new actor to ${image._id}`);
-          }
-          await Image.setActors(
-            image,
-            (await Image.getActors(image)).map((l) => l._id).concat(actor._id)
-          );
-          try {
-            await updateImages([image]);
-          } catch (error) {
-            logger.error(error.message);
-          }
-          logger.log(`Updated actors of ${image._id}`);
-        }
-      } */
-=======
-    if (!isSingleWord(actor.name)) {
       await Actor.attachToScenes(
         actor,
         config.matching.applyActorLabels.includes(ApplyActorLabelsEnum.enum["event:actor:create"])
           ? actorLabels
           : []
       );
->>>>>>> e8da141f
     }
 
     await indexActors([actor]);
@@ -213,7 +182,10 @@
         throw new Error(`Actor ${id} not found`);
       }
 
-      if (!isSingleWord(actor.name)) {
+      if (
+        !config.matching.matcher.options.ignoreSingleNames ||
+        !ignoreSingleNames([actor.name]).length
+      ) {
         await Actor.attachToScenes(
           actor,
           config.matching.applyActorLabels.includes(ApplyActorLabelsEnum.enum["event:actor:update"])
