--- conflicted
+++ resolved
@@ -15,11 +15,8 @@
 import { actorCollection } from "../../database";
 import LabelledItem from "../../types/labelled_item";
 import ActorReference from "../../types/actor_reference";
-<<<<<<< HEAD
 import { updateScenes } from "../../search/scene";
-=======
 import { isValidCountryCode } from "../../types/countries";
->>>>>>> 456486f8
 
 type IActorUpdateOpts = Partial<{
   name: string;
