--- conflicted
+++ resolved
@@ -79,22 +79,12 @@
     await Actor.setLabels(actor, actorLabels);
     await actorCollection.upsert(actor._id, actor);
 
-<<<<<<< HEAD
-    await Actor.attachToNewScenes(
+    await Actor.findUnmatchedScenes(
       actor,
       config.matching.applyActorLabels.includes(ApplyActorLabelsEnum.enum["event:actor:create"])
         ? actorLabels
         : []
     );
-=======
-    const labelsToPush = config.matching.applyActorLabels.includes(
-      ApplyActorLabelsEnum.enum["event:actor:create"]
-    )
-      ? (await Actor.getLabels(actor)).map((l) => l._id)
-      : [];
-
-    await Actor.findUnmatchedScenes(actor, labelsToPush);
->>>>>>> e4be1adf
 
     await indexActors([actor]);
 
@@ -108,40 +98,18 @@
     const config = getConfig();
     const updatedActors = [] as Actor[];
 
-<<<<<<< HEAD
-    let shouldPushLabels = false;
-    let shouldAttachToNewScenes = false;
-=======
     let didLabelsChange = false;
->>>>>>> e4be1adf
 
     for (const id of ids) {
       const actor = await Actor.getById(id);
 
       if (actor) {
         if (typeof opts.name === "string") {
-<<<<<<< HEAD
-          const oldName = actor.name;
           actor.name = opts.name.trim();
-          if (oldName !== actor.name) {
-            shouldAttachToNewScenes = shouldAttachToNewScenes || true;
-          }
-=======
-          actor.name = opts.name.trim();
->>>>>>> e4be1adf
         }
 
         if (Array.isArray(opts.aliases)) {
-          const oldAliases = [...actor.aliases];
           actor.aliases = [...new Set(opts.aliases)];
-          shouldAttachToNewScenes =
-            shouldAttachToNewScenes ||
-            !isArrayEq(
-              oldAliases,
-              actor.aliases,
-              (a) => a,
-              (a) => a
-            );
         }
 
         if (Array.isArray(opts.labels)) {
@@ -155,11 +123,7 @@
               (l) => l
             )
           ) {
-<<<<<<< HEAD
-            shouldPushLabels = true;
-=======
             didLabelsChange = true;
->>>>>>> e4be1adf
           }
         }
 
@@ -222,19 +186,6 @@
         throw new Error(`Actor ${id} not found`);
       }
 
-<<<<<<< HEAD
-      const labelsToPush = config.matching.applyActorLabels.includes(
-        ApplyActorLabelsEnum.enum["event:actor:update"]
-      )
-        ? (await Actor.getLabels(actor)).map((l) => l._id)
-        : [];
-
-      if (shouldPushLabels) {
-        await Actor.updateSceneLabels(actor, labelsToPush);
-      }
-      if (shouldAttachToNewScenes) {
-        await Actor.attachToNewScenes(actor, labelsToPush);
-=======
       if (didLabelsChange) {
         const labelsToPush = config.matching.applyActorLabels.includes(
           ApplyActorLabelsEnum.enum["event:actor:update"]
@@ -245,7 +196,6 @@
           logger.error(`Error while pushing actor "${actor.name}"'s labels to scenes`);
           logger.error(err);
         });
->>>>>>> e4be1adf
       }
     }
 
