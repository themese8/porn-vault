import { movieCollection } from "../../database";
import * as logger from "../../logger";
import { onMovieCreate } from "../../plugin_events/movie";
import { index as movieIndex, indexMovies } from "../../search/movie";
import LabelledItem from "../../types/labelled_item";
import Movie from "../../types/movie";
import MovieScene from "../../types/movie_scene";
import { Dictionary } from "../../types/utility";

type IMovieUpdateOpts = Partial<{
  name: string;
  description: string;
  releaseDate: number;
  frontCover: string;
  backCover: string;
  spineCover: string;
  favorite: boolean;
  bookmark: number | null;
  rating: number;
  scenes: string[];
  studio: string | null;
  customFields: Dictionary<string[] | boolean | string | null>;
}>;

export default {
<<<<<<< HEAD
  async addMovie(_: unknown, args: Dictionary<any>): Promise<Movie> {
    let movie = new Movie(args.name, args.scenes);
=======
  async addMovie(_, args: Dictionary<any>) {
    let movie = new Movie(args.name);
>>>>>>> eb4e2c97

    if (args.scenes) {
      if (Array.isArray(args.scenes)) await Movie.setScenes(movie, args.scenes);
    }

    try {
      movie = await onMovieCreate(movie);
    } catch (error) {
      logger.log(error);
      logger.error(error.message);
    }

    await movieCollection.upsert(movie._id, movie);
    await indexMovies([movie]);

    return movie;
  },

  async removeMovies(_: unknown, { ids }: { ids: string[] }): Promise<boolean> {
    for (const id of ids) {
      const movie = await Movie.getById(id);

      if (movie) {
        await Movie.remove(movie._id);
        await movieIndex.remove([movie._id]);

        await LabelledItem.removeByItem(movie._id);
        await MovieScene.removeByMovie(movie._id);
      }
    }
    return true;
  },

  async updateMovies(
    _: unknown,
    { ids, opts }: { ids: string[]; opts: IMovieUpdateOpts }
  ): Promise<Movie[]> {
    const updatedScenes = [] as Movie[];

    for (const id of ids) {
      const movie = await Movie.getById(id);

      if (movie) {
        if (typeof opts.name === "string") movie.name = opts.name.trim();

        if (typeof opts.description === "string") movie.description = opts.description.trim();

        if (opts.studio !== undefined) movie.studio = opts.studio;

        if (typeof opts.frontCover === "string") movie.frontCover = opts.frontCover;

        if (typeof opts.backCover === "string") movie.backCover = opts.backCover;

        if (typeof opts.spineCover === "string") movie.spineCover = opts.spineCover;

        if (Array.isArray(opts.scenes)) await Movie.setScenes(movie, opts.scenes);

        if (typeof opts.bookmark === "number" || opts.bookmark === null)
          movie.bookmark = opts.bookmark;

        if (typeof opts.favorite === "boolean") movie.favorite = opts.favorite;

        if (typeof opts.rating === "number") movie.rating = opts.rating;

        if (opts.releaseDate !== undefined) movie.releaseDate = opts.releaseDate;

        if (opts.customFields) {
          for (const key in opts.customFields) {
            const value = opts.customFields[key] !== undefined ? opts.customFields[key] : null;
            logger.log(`Set scene custom.${key} to ${JSON.stringify(value)}`);
            opts.customFields[key] = value;
          }
          movie.customFields = opts.customFields;
        }

        await movieCollection.upsert(movie._id, movie);
        updatedScenes.push(movie);
        await indexMovies([movie]);
      }
    }

    return updatedScenes;
  },
};<|MERGE_RESOLUTION|>--- conflicted
+++ resolved
@@ -23,13 +23,9 @@
 }>;
 
 export default {
-<<<<<<< HEAD
   async addMovie(_: unknown, args: Dictionary<any>): Promise<Movie> {
-    let movie = new Movie(args.name, args.scenes);
-=======
   async addMovie(_, args: Dictionary<any>) {
     let movie = new Movie(args.name);
->>>>>>> eb4e2c97
 
     if (args.scenes) {
       if (Array.isArray(args.scenes)) await Movie.setScenes(movie, args.scenes);
