--- conflicted
+++ resolved
@@ -22,22 +22,7 @@
 import { getMovies } from "./search/movie";
 import { getScenes } from "./search/scene";
 import { getStudios } from "./search/studio";
-<<<<<<< HEAD
-import { getMovies } from "./search/movie";
 import { getMarkers } from "./search/marker";
-import { getLength, isProcessing } from "../../queue/processing";
-import {
-  sceneCollection,
-  imageCollection,
-  actorCollection,
-  movieCollection,
-  labelCollection,
-  studioCollection,
-} from "../../database/index";
-import SceneView from "../../types/watch";
-import LabelledItem from "../../types/labelled_item";
-=======
->>>>>>> 189204b4
 
 export default {
   async getWatches(
