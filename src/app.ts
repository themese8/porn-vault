import express from "express";
import { existsSync } from "fs";
import https, { ServerOptions } from "https";
import LRU from "lru-cache";
import moment from "moment";
import * as path from "path";
import { applyPublic } from "static";

import { getConfig } from "./config/index";
import BROKEN_IMAGE from "./data/broken_image";
import { sceneCollection } from "./database/index";
import { mountApolloServer } from "./middlewares/apollo";
import cors from "./middlewares/cors";
import { checkPassword, passwordHandler } from "./middlewares/password";
import queueRouter from "./queue_router";
import { isScanning, nextScanTimestamp, scanFolders } from "./scanner";
<<<<<<< HEAD
=======
import { applyPublic } from "./static";
>>>>>>> f9bc7334
import Actor from "./types/actor";
import Image from "./types/image";
import Scene, { runFFprobe } from "./types/scene";
import SceneView from "./types/watch";
import { httpLog } from "./utils/logger";
import * as logger from "./utils/logger";
import { createObjectSet } from "./utils/misc";
import { renderHandlebars } from "./utils/render";
import VERSION from "./version";

export class Vault {
<<<<<<< HEAD
  app: express.Application;
  // eslint-disable-next-line @typescript-eslint/no-empty-function
  close: () => void = () => {};
  serverReady = false;
  setupMessage = "Setting up...";
=======
  private app: express.Application;
  private _close: (() => void) | null = null;
  public serverReady = false;
  public setupMessage = "Setting up...";
>>>>>>> f9bc7334

  constructor(app: express.Application) {
    this.app = app;
  }

  /**
   *
   * @param port - the port to start listening on
   * @param httpsOpts - https options. If given, will start an https server with these options
   * @returns promise that resolves once the server starts listening
   */
  public async startServer(port: number, httpsOpts: ServerOptions | null = null): Promise<void> {
    return new Promise((resolve) => {
      if (httpsOpts) {
        const server = https.createServer(httpsOpts, this.app).listen(port, resolve);
        this._close = () => {
          server.close();
        };
      } else {
        const server = this.app.listen(port, resolve);
        this._close = () => {
          server.close();
        };
      }
    });
  }

  /**
   * Closes the server that was started in `startServer`
   */
  public close(): void {
    if (this._close) {
      this._close();
    }
  }
}

export function createVault(): Vault {
  const config = getConfig();

  const cache = new LRU({
    max: 500,
    maxAge: 3600 * 1000,
  });

  const app = express();
  const vault = new Vault(app);
  app.use(express.json());
  app.use(cors);

  app.use(httpLog);

  app.get("/", async (req, res, next) => {
    if (vault.serverReady) {
      next();
    } else {
      res.status(404).send(
        await renderHandlebars("./views/setup.html", {
          message: vault.setupMessage,
        })
      );
    }
  });

  app.get("/version", (req, res) => {
    res.json({
      result: VERSION,
    });
  });

  app.get("/label-usage/scenes", async (req, res) => {
    const cached = cache.get("scene-label-usage");
    if (cached) {
      logger.log("Using cached scene label usage");
      return res.json(cached);
    }
    const scores = await Scene.getLabelUsage();
    if (scores.length) {
      logger.log("Caching scene label usage");
      cache.set("scene-label-usage", scores);
    }
    res.json(scores);
  });

  app.get("/label-usage/actors", async (req, res) => {
    const cached = cache.get("actor-label-usage");
    if (cached) {
      logger.log("Using cached actor label usage");
      return res.json(cached);
    }
    const scores = await Actor.getLabelUsage();
    if (scores.length) {
      logger.log("Caching actor label usage");
      cache.set("actor-label-usage", scores);
    }
    res.json(scores);
  });

  app.get("/setup", (req, res) => {
    res.json({
      serverReady: vault.serverReady,
      setupMessage: vault.setupMessage,
    });
  });

  app.get("/broken", (_, res) => {
    const b64 = BROKEN_IMAGE;

    const img = Buffer.from(b64, "base64");

    res.writeHead(200, {
      "Content-Type": "image/png",
      "Content-Length": img.length,
    });
    res.end(img);
  });

  applyPublic(app);

  app.get("/password", checkPassword);
  app.use(passwordHandler);

  app.get("/", async (req, res) => {
    const file = path.join(process.cwd(), "app/dist/index.html");

    if (existsSync(file)) res.sendFile(file);
    else {
      return res.status(404).send(
        await renderHandlebars("./views/error.html", {
          code: 404,
          message: `File <b>${file}</b> not found`,
        })
      );
    }
  });

  app.get("/scene/:scene", async (req, res, next) => {
    const scene = await Scene.getById(req.params.scene);

    if (scene && scene.path) {
      const resolved = path.resolve(scene.path);
      res.sendFile(resolved);
    } else next(404);
  });

  app.get("/image/path/:path", async (req, res) => {
    const pathParam = (req.query as Record<string, string>).path;
    if (!pathParam) return res.sendStatus(400);

    const img = await Image.getImageByPath(pathParam);

    if (!img) return res.sendStatus(404);

    if (img && img.path) {
      const resolved = path.resolve(img.path);
      if (!existsSync(resolved)) res.redirect("/broken");
      else res.sendFile(resolved);
    } else {
      res.sendStatus(404);
    }
  });

  app.get("/image/:image", async (req, res) => {
    const image = await Image.getById(req.params.image);

    if (image && image.path) {
      const resolved = path.resolve(image.path);
      if (!existsSync(resolved)) res.redirect("/broken");
      else res.sendFile(resolved);
    } else res.redirect("/broken");
  });

  app.get("/image/:image/thumbnail", async (req, res) => {
    const image = await Image.getById(req.params.image);

    if (image && image.thumbPath) {
      const resolved = path.resolve(image.thumbPath);
      if (!existsSync(resolved)) {
        res.redirect("/broken");
      } else {
        res.sendFile(resolved);
      }
    } else if (image) {
      const config = getConfig();
      logger.log(`${req.params.image}'s thumbnail does not exist (yet)`);
      res.redirect(`/image/${image._id}?password=${config.auth.password}`);
    } else {
      res.redirect("/broken");
    }
  });

  app.get("/log", (req, res) => {
    res.json(logger.getLog());
  });

  mountApolloServer(app);

  app.use("/queue", queueRouter);

  app.get("/remaining-time", async (_req, res) => {
    const views = createObjectSet(await SceneView.getAll(), "scene");
    if (!views.length) return res.json(null);

    const now = Date.now();
    const numScenes = await sceneCollection.count();
    const viewedPercent = views.length / numScenes;
    const currentInterval = now - views[0].date;
    const fullTime = currentInterval / viewedPercent;
    const remaining = fullTime - currentInterval;
    const remainingTimestamp = now + remaining;
    /* TODO: server side cache result
       clear cache when some scene viewed
    */
    res.json({
      numViews: views.length,
      numScenes,
      viewedPercent,
      remaining,
      remainingSeconds: moment.duration(remaining).asSeconds(),
      remainingDays: moment.duration(remaining).asDays(),
      remainingMonths: moment.duration(remaining).asMonths(),
      remainingYears: moment.duration(remaining).asYears(),
      remainingTimestamp,
      currentInterval,
      currentIntervalDays: moment.duration(currentInterval).asDays(),
    });
  });

  app.post("/scan", (req, res) => {
    if (isScanning) {
      res.status(409).json("Scan already in progress");
    } else {
      scanFolders(config.scan.interval).catch((err: Error) => {
        logger.error(err.message);
      });
      res.json("Started scan.");
    }
  });

  app.get("/scan", (req, res) => {
    res.json({
      isScanning,
      nextScanDate: nextScanTimestamp ? new Date(nextScanTimestamp).toLocaleString() : null,
      nextScanTimestamp,
    });
  });

  app.get("/ffprobe/:scene", async (req, res) => {
    const scene = await Scene.getById(req.params.scene);

    if (!scene || !scene.path) {
      return res.sendStatus(404);
    }

    res.json({
      result: await runFFprobe(scene.path),
    });
  });

  // Error handler
  app.use(
    // eslint-disable-next-line @typescript-eslint/no-unused-vars
    (err: number, req: express.Request, res: express.Response, next: express.NextFunction) => {
      if (typeof err === "number") return res.sendStatus(err);
      return res.sendStatus(500);
    }
  );

  return vault;
}<|MERGE_RESOLUTION|>--- conflicted
+++ resolved
@@ -14,10 +14,6 @@
 import { checkPassword, passwordHandler } from "./middlewares/password";
 import queueRouter from "./queue_router";
 import { isScanning, nextScanTimestamp, scanFolders } from "./scanner";
-<<<<<<< HEAD
-=======
-import { applyPublic } from "./static";
->>>>>>> f9bc7334
 import Actor from "./types/actor";
 import Image from "./types/image";
 import Scene, { runFFprobe } from "./types/scene";
@@ -29,18 +25,10 @@
 import VERSION from "./version";
 
 export class Vault {
-<<<<<<< HEAD
-  app: express.Application;
-  // eslint-disable-next-line @typescript-eslint/no-empty-function
-  close: () => void = () => {};
-  serverReady = false;
-  setupMessage = "Setting up...";
-=======
   private app: express.Application;
   private _close: (() => void) | null = null;
   public serverReady = false;
   public setupMessage = "Setting up...";
->>>>>>> f9bc7334
 
   constructor(app: express.Application) {
     this.app = app;
