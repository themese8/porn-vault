import debug from "debug";
import express from "express";

import { getConfig } from "./config/index";
import { writeFileAsync } from "./fs/async";

if (process.env.NODE_ENV === "development") {
  debug.enable("vault:*");
} else if (!process.env.DEBUG) {
  debug.enable("vault:success,vault:warn,vault:error,vault:message,vault:plugin");
}

enum LogType {
  LOG = "log",
  WARN = "warn",
  ERROR = "error",
  SUCCESS = "success",
  HTTP = "http",
  MESSAGE = "message",
  SEARCH = "search",
  IZZY = "izzy",
  GIANNA = "gianna",
}

interface ILogData {
  type: LogType;
  text: string;
  date: number;
}

const logArray = [] as ILogData[];
export function getLog(): ILogData[] {
  return logArray;
}

function createItem(type: LogType, text: string) {
  return {
    type,
    text,
    date: +new Date(),
  } as ILogData;
}

function appendToLog(item: ILogData) {
<<<<<<< HEAD
  const config = getConfig();
  if (config && logArray.length === config.MAX_LOG_SIZE) logArray.shift();
=======
  // For some reason, when directly testing config/index.ts (example: in config/index.spec.ts)
  // this file cannot resolve config/index.ts and the imported module will be undefined
  // causing undefined.getConfig() to throw an error
  if (process.env.NODE_ENV !== "test") {
    const config = getConfig();
    if (config && logArray.length == config.MAX_LOG_SIZE) logArray.shift();
  }
>>>>>>> e89e6f71
  logArray.push(item);
}

export async function logToFile(): Promise<void> {
  return writeFileAsync(`log-${new Date().toISOString()}`, JSON.stringify(logArray), "utf-8");
}

// eslint-disable-next-line @typescript-eslint/no-explicit-any
function merge(...args: any[]) {
  return args
    .map((a) => {
      const str = JSON.stringify(a, null, 2);
      if (str.startsWith('"') && str.endsWith('"')) return str.slice(1, -1);
      return str;
    })
    .join("\n");
}

// eslint-disable-next-line @typescript-eslint/no-explicit-any
export const log = (...args: any): void => {
  const text = merge(...args);
  debug("vault:log")(text);
  appendToLog(createItem(LogType.LOG, text));
};
// eslint-disable-next-line @typescript-eslint/no-explicit-any
export const success = (...args: any): void => {
  const text = merge(...args);
  debug("vault:success")(text);
  appendToLog(createItem(LogType.SUCCESS, text));
};
// eslint-disable-next-line @typescript-eslint/no-explicit-any
export const http = (...args: any): void => {
  const text = merge(...args);
  debug("vault:http")(text);
  appendToLog(createItem(LogType.HTTP, text));
};
// eslint-disable-next-line @typescript-eslint/no-explicit-any
export const warn = (...args: any): void => {
  const text = merge(...args);
  debug("vault:warn")(text);
  appendToLog(createItem(LogType.WARN, text));
};
// eslint-disable-next-line @typescript-eslint/no-explicit-any
export const error = (...args: any): void => {
  const text = merge(...args);
  debug("vault:error")(text);
  appendToLog(createItem(LogType.ERROR, text));
};
// eslint-disable-next-line @typescript-eslint/no-explicit-any
export const message = (...args: any): void => {
  const text = merge(...args);
  debug("vault:message")(text);
  appendToLog(createItem(LogType.MESSAGE, text));
};
// eslint-disable-next-line @typescript-eslint/no-explicit-any
export const izzy = (...args: any): void => {
  const text = merge(...args);
  debug("vault:izzy")(text);
  appendToLog(createItem(LogType.IZZY, text));
};
// eslint-disable-next-line @typescript-eslint/no-explicit-any
export const gianna = (...args: any): void => {
  const text = merge(...args);
  debug("vault:gianna")(text);
  appendToLog(createItem(LogType.GIANNA, text));
};

export const httpLog = (
  req: express.Request,
  res: express.Response,
  next: express.NextFunction
): void => {
<<<<<<< HEAD
  const baseUrl = new URL(req.url).pathname;
  http(`${req.method} ${baseUrl}: ${new Date().toLocaleString()}`);
=======
  http(`${req.method} ${req.path}: ${new Date().toLocaleString()}`);
>>>>>>> e89e6f71
  next();
};<|MERGE_RESOLUTION|>--- conflicted
+++ resolved
@@ -42,18 +42,13 @@
 }
 
 function appendToLog(item: ILogData) {
-<<<<<<< HEAD
-  const config = getConfig();
-  if (config && logArray.length === config.MAX_LOG_SIZE) logArray.shift();
-=======
   // For some reason, when directly testing config/index.ts (example: in config/index.spec.ts)
   // this file cannot resolve config/index.ts and the imported module will be undefined
   // causing undefined.getConfig() to throw an error
   if (process.env.NODE_ENV !== "test") {
     const config = getConfig();
-    if (config && logArray.length == config.MAX_LOG_SIZE) logArray.shift();
+    if (config && logArray.length === config.MAX_LOG_SIZE) logArray.shift();
   }
->>>>>>> e89e6f71
   logArray.push(item);
 }
 
@@ -126,11 +121,6 @@
   res: express.Response,
   next: express.NextFunction
 ): void => {
-<<<<<<< HEAD
-  const baseUrl = new URL(req.url).pathname;
-  http(`${req.method} ${baseUrl}: ${new Date().toLocaleString()}`);
-=======
   http(`${req.method} ${req.path}: ${new Date().toLocaleString()}`);
->>>>>>> e89e6f71
   next();
 };