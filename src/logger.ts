--- conflicted
+++ resolved
@@ -6,15 +6,8 @@
 
 if (process.env.NODE_ENV === "development") {
   debug.enable("vault:*");
-<<<<<<< HEAD
-} else {
+} else if (!process.env.DEBUG) {
   debug.enable("vault:success,vault:warn,vault:error,vault:message,vault:plugin");
-=======
-} else if (!process.env.DEBUG) {
-  debug.enable(
-    "vault:success,vault:warn,vault:error,vault:message,vault:plugin"
-  );
->>>>>>> d6deed5b
 }
 
 enum LogType {
