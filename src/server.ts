--- conflicted
+++ resolved
@@ -1,24 +1,11 @@
 import boxen from "boxen";
-import { spawn } from "child_process";
 import express from "express";
 import { existsSync, readFileSync } from "fs";
 import https from "https";
 import LRU from "lru-cache";
 import * as path from "path";
-<<<<<<< HEAD
 
 import { mountApolloServer } from "./apollo";
-=======
-import { checkPassword, passwordHandler } from "./password";
-import { getConfig, watchConfig } from "./config/index";
-import {
-  loadStores,
-  actorCollection,
-  imageCollection,
-  sceneCollection,
-} from "./database/index";
-import { existsAsync } from "./fs/async";
->>>>>>> e89e6f71
 import { createBackup } from "./backup";
 import BROKEN_IMAGE from "./broken_image";
 import { getConfig, watchConfig } from "./config/index";
@@ -29,36 +16,18 @@
 import { izzyVersion, resetIzzy, spawnIzzy } from "./izzy";
 import * as logger from "./logger";
 import { httpLog } from "./logger";
-<<<<<<< HEAD
 import cors from "./middlewares/cors";
 import { checkPassword, passwordHandler } from "./password";
 import queueRouter from "./queue_router";
-import { checkImageFolders, checkVideoFolders } from "./queue/check";
-import { getLength, isProcessing, setProcessingStatus } from "./queue/processing";
+import { tryStartProcessing } from "./queue/processing";
 import { renderHandlebars } from "./render";
+import { nextScanTimestamp, scanFolders, startScanInterval } from "./scanner";
 import { buildIndices } from "./search";
-=======
-import queueRouter from "./queue_router";
-import { renderHandlebars } from "./render";
-import { dvdRenderer } from "./dvd_renderer";
-import { spawnIzzy, izzyVersion, resetIzzy } from "./izzy";
-import { spawnGianna, giannaVersion, resetGianna } from "./gianna";
-import https from "https";
-import { readFileSync } from "fs";
-import boxen from "boxen";
-import { index as sceneIndex } from "./search/scene";
->>>>>>> e89e6f71
 import { index as imageIndex } from "./search/image";
 import { index as sceneIndex } from "./search/scene";
 import Actor from "./types/actor";
-<<<<<<< HEAD
 import Image from "./types/image";
 import Scene from "./types/scene";
-=======
-import LRU from "lru-cache";
-import { scanFolders, startScanInterval, nextScanTimestamp } from "./scanner";
-import { tryStartProcessing } from "./queue/processing";
->>>>>>> e89e6f71
 
 const cache = new LRU({
   max: 500,
@@ -68,50 +37,8 @@
 let serverReady = false;
 let setupMessage = "Setting up...";
 
-<<<<<<< HEAD
-async function tryStartProcessing() {
-  const config = getConfig();
-  if (!config.DO_PROCESSING) return;
-
-  const queueLen = await getLength();
-  if (queueLen > 0 && !isProcessing()) {
-    logger.message("Starting processing worker...");
-    setProcessingStatus(true);
-    spawn(process.argv[0], process.argv.slice(1).concat(["--process-queue"]), {
-      cwd: process.cwd(),
-      detached: false,
-      stdio: "inherit",
-    }).on("exit", (code) => {
-      logger.warn(`Processing process exited with code ${code}`);
-      setProcessingStatus(false);
-    });
-  } else if (!queueLen) {
-    logger.success("No more videos to process.");
-  }
-}
-
-async function scanFolders() {
-  logger.message("Scanning folders...");
-  await checkVideoFolders();
-  logger.success("Scan done.");
-  checkImageFolders().catch((err: Error) => {
-    logger.error(err.message);
-  });
-
-  tryStartProcessing().catch((err: Error) => {
-    logger.error("Couldn't start processing...");
-    logger.error(err.message);
-  });
-}
-
 export default async (): Promise<void> => {
   logger.message("Check https://github.com/boi123212321/porn-vault for discussion & updates");
-=======
-export default async (): Promise<void> => {
-  logger.message(
-    "Check https://github.com/boi123212321/porn-vault for discussion & updates"
-  );
->>>>>>> e89e6f71
 
   const app = express();
   app.use(express.json());
@@ -345,33 +272,7 @@
   if (config.SCAN_ON_STARTUP) {
     await scanFolders();
   } else {
-<<<<<<< HEAD
     logger.warn("Scanning folders is currently disabled. Enable in config.json & restart.");
-  }
-
-  tryStartProcessing().catch((err: Error) => {
-    logger.error("Couldn't start processing...");
-    logger.error(err.message);
-  });
-
-  function printNextScanDate() {
-    const nextScanDate = new Date(Date.now() + config.SCAN_INTERVAL);
-    logger.message(`Next scan at ${nextScanDate.toLocaleString()}`);
-  }
-
-  if (config.SCAN_INTERVAL > 0) {
-    printNextScanDate();
-    setInterval(() => {
-      scanFolders()
-        .then(printNextScanDate)
-        .catch((err: Error) => {
-          logger.error(err.message);
-        });
-    }, config.SCAN_INTERVAL);
-=======
-    logger.warn(
-      "Scanning folders is currently disabled. Enable in config.json & restart."
-    );
     tryStartProcessing().catch((err) => {
       logger.error("Couldn't start processing...");
       logger.error(err.message);
@@ -380,6 +281,5 @@
 
   if (config.SCAN_INTERVAL > 0) {
     startScanInterval(config.SCAN_INTERVAL);
->>>>>>> e89e6f71
   }
 };