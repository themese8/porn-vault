import express from "express";
import * as logger from "./logger";
import Image from "./types/image";
import Scene from "./types/scene";
import * as path from "path";
import { checkPassword, passwordHandler } from "./password";
import { getConfig, watchConfig } from "./config/index";
import { checkVideoFolders, checkImageFolders } from "./queue/check";
import {
  loadStores,
  actorCollection,
  imageCollection,
  sceneCollection,
} from "./database/index";
import { existsAsync } from "./fs/async";
import { createBackup } from "./backup";
import BROKEN_IMAGE from "./broken_image";
import { mountApolloServer } from "./apollo";
import { buildIndices } from "./search";
import { checkImportFolders } from "./import/index";
import cors from "./middlewares/cors";
import { httpLog } from "./logger";
import { renderHandlebars } from "./render";
import { dvdRenderer } from "./dvd_renderer";
import {
  getLength,
  isProcessing,
  setProcessingStatus,
} from "./queue/processing";
import queueRouter from "./queue_router";
import { spawn } from "child_process";
import { spawnIzzy, izzyVersion, resetIzzy } from "./izzy";
import { spawnGianna, giannaVersion, resetGianna } from "./gianna";
import https from "https";
import { readFileSync } from "fs";
import boxen from "boxen";
import { index as sceneIndex } from "./search/scene";
import { index as imageIndex } from "./search/image";
import Actor from "./types/actor";
import LRU from "lru-cache";

const cache = new LRU({
  max: 500,
  maxAge: 3600 * 1000,
});

let serverReady = false;
let setupMessage = "Setting up...";

async function tryStartProcessing() {
  const queueLen = await getLength();
  if (queueLen > 0 && !isProcessing()) {
    logger.message("Starting processing worker...");
    setProcessingStatus(true);
    spawn(process.argv[0], process.argv.slice(1).concat(["--process-queue"]), {
      cwd: process.cwd(),
      detached: false,
      stdio: "inherit",
    }).on("exit", (code) => {
      logger.warn("Processing process exited with code " + code);
      setProcessingStatus(false);
    });
  } else if (!queueLen) {
    logger.success("No more videos to process.");
  }
}

async function scanFolders() {
  logger.message("Scanning folders...");
  await checkVideoFolders();
  logger.success("Scan done.");
  checkImageFolders();

  tryStartProcessing().catch((err) => {
    logger.error("Couldn't start processing...");
    logger.error(err.message);
  });
}

export default async () => {
  logger.message(
    "Check https://github.com/boi123212321/porn-vault for discussion & updates"
  );

  const app = express();
  app.use(express.json());
  app.use(cors);

  app.use(httpLog);

  app.get("/label-usage/scenes", async (req, res) => {
    const cached = cache.get("scene-label-usage");
    if (cached) {
      logger.log("Using cached scene label usage");
      return res.json(cached);
    }
    const scores = await Scene.getLabelUsage();
    if (scores.length) {
      logger.log("Caching scene label usage");
      cache.set("scene-label-usage", scores);
    }
    res.json(scores);
  });

  app.get("/label-usage/actors", async (req, res) => {
    const cached = cache.get("actor-label-usage");
    if (cached) {
      logger.log("Using cached actor label usage");
      return res.json(cached);
    }
    const scores = await Actor.getLabelUsage();
    if (scores.length) {
      logger.log("Caching actor label usage");
      cache.set("actor-label-usage", scores);
    }
    res.json(scores);
  });

  app.get("/search/timings/scenes", async (req, res) => {
    res.json(await sceneIndex.times());
  });
  app.get("/search/timings/images", async (req, res) => {
    res.json(await imageIndex.times());
  });

  app.get("/debug/timings/scenes", async (req, res) => {
    res.json(await sceneCollection.times());
  });
  app.get("/debug/timings/actors", async (req, res) => {
    res.json(await actorCollection.times());
  });
  app.get("/debug/timings/images", async (req, res) => {
    res.json(await imageCollection.times());
  });

  app.get("/setup", (req, res) => {
    res.json({
      serverReady,
      setupMessage,
    });
  });

  app.get("/", async (req, res, next) => {
    if (serverReady) next();
    else {
      res.status(404).send(
        await renderHandlebars("./views/setup.html", {
          message: setupMessage,
        })
      );
    }
  });

  app.get("/broken", (_, res) => {
    const b64 = BROKEN_IMAGE;

    var img = Buffer.from(b64, "base64");

    res.writeHead(200, {
      "Content-Type": "image/png",
      "Content-Length": img.length,
    });
    res.end(img);
  });

  const config = getConfig();

  const port = config.PORT || 3000;

  if (config.ENABLE_HTTPS) {
    https
      .createServer(
        {
          key: readFileSync(config.HTTPS_KEY),
          cert: readFileSync(config.HTTPS_CERT),
        },
        app
      )
      .listen(port, () => {
        logger.message(`HTTPS Server running on Port ${port}`);
      });
  } else {
    app.listen(port, () => {
      logger.message(`Server running on Port ${port}`);
    });
  }

  app.use("/js", express.static("./app/dist/js"));
  app.use("/css", express.static("./app/dist/css"));
  app.use("/fonts", express.static("./app/dist/fonts"));
  app.use("/previews", express.static("./library/previews"));
  app.use("/assets", express.static("./assets"));
  app.get("/dvd-renderer/:id", dvdRenderer);

  app.get("/flag/:code", async (req, res) => {
    res.redirect(`/assets/flags/${req.params.code.toLowerCase()}.svg`);
  });

  app.get("/password", checkPassword);

  app.use(passwordHandler);

  app.get("/", async (req, res) => {
    const file = path.join(process.cwd(), "app/dist/index.html");

    if (await existsAsync(file)) res.sendFile(file);
    else {
      return res.status(404).send(
        await renderHandlebars("./views/error.html", {
          code: 404,
          message: `File <b>${file}</b> not found`,
        })
      );
    }
  });

  app.use("/scene/:scene", async (req, res, next) => {
    const scene = await Scene.getById(req.params.scene);

    if (scene && scene.path) {
      const resolved = path.resolve(scene.path);
      res.sendFile(resolved);
    } else next(404);
  });

  app.use("/image/:image", async (req, res, next) => {
    const image = await Image.getById(req.params.image);

    if (image && image.path) {
      const resolved = path.resolve(image.path);
      if (!(await existsAsync(resolved))) res.redirect("/broken");
      else res.sendFile(resolved);
    } else res.redirect("/broken");
  });

  app.get("/log", async (req, res) => {
    res.json(logger.getLog());
  });

  mountApolloServer(app);

  app.use(
    (
      err: number,
      req: express.Request,
      res: express.Response,
      next: express.NextFunction
    ) => {
      if (typeof err == "number") return res.sendStatus(err);
      return res.sendStatus(500);
    }
  );

  app.use("/queue", queueRouter);

  app.get("/force-scan", (req, res) => {
    scanFolders();
    res.json("Started scan.");
  });

  if (config.BACKUP_ON_STARTUP === true) {
    setupMessage = "Creating backup...";
    await createBackup(config.MAX_BACKUP_AMOUNT || 10);
  }

  setupMessage = "Loading database...";
  if (await izzyVersion()) {
    logger.log("Izzy already running, clearing...");
    await resetIzzy();
  } else {
    await spawnIzzy();
  }

  try {
    await loadStores();
  } catch (error) {
    logger.error(error);
    logger.error("Error while loading database: " + error.message);
<<<<<<< HEAD
    logger.warn(
      "Try restarting, if the error persists, your database may be corrupted"
    );
=======
    logger.warn("Try restarting, if the error persists, your database may be corrupted");
    process.exit(1);
>>>>>>> 4b595838
  }

  setupMessage = "Loading search engine...";
  if (await giannaVersion()) {
    logger.log("Gianna already running, clearing...");
    await resetGianna();
  } else {
    await spawnGianna();
  }

  setupMessage = "Checking imports...";
  await checkImportFolders();

  setupMessage = "Building search indices...";
  await buildIndices();

  serverReady = true;

  const protocol = config.ENABLE_HTTPS ? "https" : "http";

  console.log(
    boxen(`PORN VAULT READY\nOpen ${protocol}://localhost:${port}/`, {
      padding: 1,
      margin: 1,
    })
  );

  // checkPreviews();

  watchConfig();

  if (config.SCAN_ON_STARTUP) {
    await scanFolders();
  } else {
    logger.warn(
      "Scanning folders is currently disabled. Enable in config.json & restart."
    );
  }

  if (config.DO_PROCESSING) {
    tryStartProcessing().catch((err) => {
      logger.error("Couldn't start processing...");
      logger.error(err.message);
    });
  }

  if (config.SCAN_INTERVAL > 0) setInterval(scanFolders, config.SCAN_INTERVAL);
};<|MERGE_RESOLUTION|>--- conflicted
+++ resolved
@@ -276,14 +276,10 @@
   } catch (error) {
     logger.error(error);
     logger.error("Error while loading database: " + error.message);
-<<<<<<< HEAD
     logger.warn(
       "Try restarting, if the error persists, your database may be corrupted"
     );
-=======
-    logger.warn("Try restarting, if the error persists, your database may be corrupted");
     process.exit(1);
->>>>>>> 4b595838
   }
 
   setupMessage = "Loading search engine...";
