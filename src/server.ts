--- conflicted
+++ resolved
@@ -51,11 +51,7 @@
       detached: false,
       stdio: "inherit",
     }).on("exit", (code) => {
-<<<<<<< HEAD
       logger.warn("Processing process exited with code " + code);
-=======
-      logger.log("Processing process exited with code " + code);
->>>>>>> c85e063b
       setProcessingStatus(false);
     });
   } else if (!queueLen) {
@@ -68,14 +64,11 @@
   await checkVideoFolders();
   logger.success("Scan done.");
   checkImageFolders();
-<<<<<<< HEAD
-=======
-
+  
   tryStartProcessing().catch((err) => {
     logger.error("Couldn't start processing...");
     logger.error(err.message);
   });
->>>>>>> c85e063b
 }
 
 export default async () => {
