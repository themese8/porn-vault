import boxen from "boxen";
import { spawn } from "child_process";
import express from "express";
import { existsSync, readFileSync } from "fs";
import https from "https";
import LRU from "lru-cache";
import * as path from "path";

import { mountApolloServer } from "./apollo";
import { createBackup } from "./backup";
import BROKEN_IMAGE from "./broken_image";
import { getConfig, watchConfig } from "./config/index";
import { actorCollection, imageCollection, loadStores, sceneCollection } from "./database/index";
import { dvdRenderer } from "./dvd_renderer";
import { giannaVersion, resetGianna, spawnGianna } from "./gianna";
import { checkImportFolders } from "./import/index";
import { izzyVersion, resetIzzy, spawnIzzy } from "./izzy";
import * as logger from "./logger";
import { httpLog } from "./logger";
import cors from "./middlewares/cors";
import { checkPassword, passwordHandler } from "./password";
import queueRouter from "./queue_router";
import { checkImageFolders, checkVideoFolders } from "./queue/check";
import { getLength, isProcessing, setProcessingStatus } from "./queue/processing";
import { renderHandlebars } from "./render";
import { buildIndices } from "./search";
import { index as imageIndex } from "./search/image";
import { index as sceneIndex } from "./search/scene";
import Actor from "./types/actor";
import Image from "./types/image";
import Scene from "./types/scene";

const cache = new LRU({
  max: 500,
  maxAge: 3600 * 1000,
});

let serverReady = false;
let setupMessage = "Setting up...";

async function tryStartProcessing() {
  const config = getConfig();
  if (!config.DO_PROCESSING) return;

  const queueLen = await getLength();
  if (queueLen > 0 && !isProcessing()) {
    logger.message("Starting processing worker...");
    setProcessingStatus(true);
    spawn(process.argv[0], process.argv.slice(1).concat(["--process-queue"]), {
      cwd: process.cwd(),
      detached: false,
      stdio: "inherit",
    }).on("exit", (code) => {
      logger.warn(`Processing process exited with code ${code}`);
      setProcessingStatus(false);
    });
  } else if (!queueLen) {
    logger.success("No more videos to process.");
  }
}

async function scanFolders() {
  logger.message("Scanning folders...");
  await checkVideoFolders();
  logger.success("Scan done.");
  checkImageFolders();

  tryStartProcessing().catch((err) => {
    logger.error("Couldn't start processing...");
    logger.error(err.message);
  });
}

export default async (): Promise<void> => {
  logger.message("Check https://github.com/boi123212321/porn-vault for discussion & updates");

  const app = express();
  app.use(express.json());
  app.use(cors);

  app.use(httpLog);

  app.get("/label-usage/scenes", async (req, res) => {
    const cached = cache.get("scene-label-usage");
    if (cached) {
      logger.log("Using cached scene label usage");
      return res.json(cached);
    }
    const scores = await Scene.getLabelUsage();
    if (scores.length) {
      logger.log("Caching scene label usage");
      cache.set("scene-label-usage", scores);
    }
    res.json(scores);
  });

  app.get("/label-usage/actors", async (req, res) => {
    const cached = cache.get("actor-label-usage");
    if (cached) {
      logger.log("Using cached actor label usage");
      return res.json(cached);
    }
    const scores = await Actor.getLabelUsage();
    if (scores.length) {
      logger.log("Caching actor label usage");
      cache.set("actor-label-usage", scores);
    }
    res.json(scores);
  });

  app.get("/search/timings/scenes", async (req, res) => {
    res.json(await sceneIndex.times());
  });
  app.get("/search/timings/images", async (req, res) => {
    res.json(await imageIndex.times());
  });

  app.get("/debug/timings/scenes", async (req, res) => {
    res.json(await sceneCollection.times());
  });
  app.get("/debug/timings/actors", async (req, res) => {
    res.json(await actorCollection.times());
  });
  app.get("/debug/timings/images", async (req, res) => {
    res.json(await imageCollection.times());
  });

  app.get("/setup", (req, res) => {
    res.json({
      serverReady,
      setupMessage,
    });
  });

  app.get("/", async (req, res, next) => {
    if (serverReady) next();
    else {
      res.status(404).send(
        await renderHandlebars("./views/setup.html", {
          message: setupMessage,
        })
      );
    }
  });

  app.get("/broken", (_, res) => {
    const b64 = BROKEN_IMAGE;

    const img = Buffer.from(b64, "base64");

    res.writeHead(200, {
      "Content-Type": "image/png",
      "Content-Length": img.length,
    });
    res.end(img);
  });

  const config = getConfig();

  const port = config.PORT || 3000;

  if (config.ENABLE_HTTPS) {
    https
      .createServer(
        {
          key: readFileSync(config.HTTPS_KEY),
          cert: readFileSync(config.HTTPS_CERT),
        },
        app
      )
      .listen(port, () => {
        logger.message(`HTTPS Server running on Port ${port}`);
      });
  } else {
    app.listen(port, () => {
      logger.message(`Server running on Port ${port}`);
    });
  }

  app.use("/js", express.static("./app/dist/js"));
  app.use("/css", express.static("./app/dist/css"));
  app.use("/fonts", express.static("./app/dist/fonts"));
  app.use("/previews", express.static("./library/previews"));
  app.use("/assets", express.static("./assets"));
  app.get("/dvd-renderer/:id", dvdRenderer);

  app.get("/flag/:code", (req, res) => {
    res.redirect(`/assets/flags/${req.params.code.toLowerCase()}.svg`);
  });

  app.get("/password", checkPassword);

  app.use(passwordHandler);

  app.get("/", async (req, res) => {
    const file = path.join(process.cwd(), "app/dist/index.html");

    if (existsSync(file)) res.sendFile(file);
    else {
      return res.status(404).send(
        await renderHandlebars("./views/error.html", {
          code: 404,
          message: `File <b>${file}</b> not found`,
        })
      );
    }
  });

  app.use("/scene/:scene", async (req, res, next) => {
    const scene = await Scene.getById(req.params.scene);

    if (scene && scene.path) {
      const resolved = path.resolve(scene.path);
      res.sendFile(resolved);
    } else next(404);
  });

  app.use("/image/:image", async (req, res) => {
    const image = await Image.getById(req.params.image);

    if (image && image.path) {
      const resolved = path.resolve(image.path);
      if (!existsSync(resolved)) res.redirect("/broken");
      else res.sendFile(resolved);
    } else res.redirect("/broken");
  });

  app.get("/log", (req, res) => {
    res.json(logger.getLog());
  });

  mountApolloServer(app);

  app.use((err: number, req: express.Request, res: express.Response) => {
    if (typeof err === "number") return res.sendStatus(err);
    return res.sendStatus(500);
  });

  app.use("/queue", queueRouter);

  app.get("/force-scan", (req, res) => {
    scanFolders();
    res.json("Started scan.");
  });

  if (config.BACKUP_ON_STARTUP === true) {
    setupMessage = "Creating backup...";
    await createBackup(config.MAX_BACKUP_AMOUNT || 10);
  }

  setupMessage = "Loading database...";
  if (await izzyVersion()) {
    logger.log("Izzy already running, clearing...");
    await resetIzzy();
  } else {
    await spawnIzzy();
  }

  try {
    await loadStores();
  } catch (error) {
    logger.error(error);
    logger.error(`Error while loading database: ${error.message}`);
    logger.warn("Try restarting, if the error persists, your database may be corrupted");
    process.exit(1);
  }

  setupMessage = "Loading search engine...";
  if (await giannaVersion()) {
    logger.log("Gianna already running, clearing...");
    await resetGianna();
  } else {
    await spawnGianna();
  }

  setupMessage = "Checking imports...";
  await checkImportFolders();

  setupMessage = "Building search indices...";
  await buildIndices();

  serverReady = true;

  const protocol = config.ENABLE_HTTPS ? "https" : "http";

  console.log(
    boxen(`PORN VAULT READY\nOpen ${protocol}://localhost:${port}/`, {
      padding: 1,
      margin: 1,
    })
  );

  // checkPreviews();

  watchConfig();

  if (config.SCAN_ON_STARTUP) {
    await scanFolders();
  } else {
    logger.warn("Scanning folders is currently disabled. Enable in config.json & restart.");
  }

  tryStartProcessing().catch((err) => {
    logger.error("Couldn't start processing...");
    logger.error(err.message);
  });

<<<<<<< HEAD
  if (config.SCAN_INTERVAL > 0)
    setInterval(() => {
      scanFolders();
    }, config.SCAN_INTERVAL);
=======
  if (config.SCAN_INTERVAL > 0) {
    function printNextScanDate() {
      const nextScanDate = new Date(Date.now() + config.SCAN_INTERVAL);
      logger.message(`Next scan at ${nextScanDate.toLocaleString()}`);
    }
    printNextScanDate();
    setInterval(() => {
      scanFolders().then(printNextScanDate);
    }, config.SCAN_INTERVAL);
  }
>>>>>>> 29fc67e5
};<|MERGE_RESOLUTION|>--- conflicted
+++ resolved
@@ -305,12 +305,6 @@
     logger.error(err.message);
   });
 
-<<<<<<< HEAD
-  if (config.SCAN_INTERVAL > 0)
-    setInterval(() => {
-      scanFolders();
-    }, config.SCAN_INTERVAL);
-=======
   if (config.SCAN_INTERVAL > 0) {
     function printNextScanDate() {
       const nextScanDate = new Date(Date.now() + config.SCAN_INTERVAL);
@@ -321,5 +315,4 @@
       scanFolders().then(printNextScanDate);
     }, config.SCAN_INTERVAL);
   }
->>>>>>> 29fc67e5
 };