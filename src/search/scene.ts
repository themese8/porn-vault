--- conflicted
+++ resolved
@@ -2,7 +2,6 @@
 import Studio from "../types/studio";
 import * as logger from "../logger";
 import ora from "ora";
-<<<<<<< HEAD
 import Axios from "axios";
 import extractQueryOptions from "../query_extractor";
 import { ISearchResults } from "./index";
@@ -31,8 +30,6 @@
     }
   });
 }
-=======
->>>>>>> e3cc7a40
 
 export interface ISceneSearchDoc {
   id: string;
