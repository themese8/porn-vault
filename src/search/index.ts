import { buildActorIndex } from "./actor";
import { buildImageIndex } from "./image";
import { buildMovieIndex } from "./movie";
import { buildSceneIndex } from "./scene";
<<<<<<< HEAD
import { buildMarkerIndex } from "./marker";
=======
import { buildStudioIndex } from "./studio";
>>>>>>> 189204b4

export async function buildIndices(): Promise<void> {
  await buildSceneIndex();
  await buildActorIndex();
  await buildMovieIndex();
  await buildStudioIndex();
  await buildImageIndex();
  await buildMarkerIndex();
}<|MERGE_RESOLUTION|>--- conflicted
+++ resolved
@@ -2,11 +2,8 @@
 import { buildImageIndex } from "./image";
 import { buildMovieIndex } from "./movie";
 import { buildSceneIndex } from "./scene";
-<<<<<<< HEAD
 import { buildMarkerIndex } from "./marker";
-=======
 import { buildStudioIndex } from "./studio";
->>>>>>> 189204b4
 
 export async function buildIndices(): Promise<void> {
   await buildSceneIndex();
