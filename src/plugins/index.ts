--- conflicted
+++ resolved
@@ -5,11 +5,8 @@
 import { existsSync } from "fs";
 import * as nodepath from "path";
 import { register } from "ts-node";
-<<<<<<< HEAD
-=======
 import YAML from "yaml";
 import * as zod from "zod";
->>>>>>> 97bdb100
 
 import { IConfig } from "../config/schema";
 import { getMatcher } from "../matching/matcher";
