import axios from "axios";
import boxen from "boxen";
import cheerio from "cheerio";
import debug from "debug";
import ffmpeg from "fluent-ffmpeg";
import * as fs from "fs";
import { existsSync } from "fs";
import inquirer from "inquirer";
import jimp from "jimp";
import moment from "moment";
import ora from "ora";
import * as os from "os";
import * as nodepath from "path";
import readline from "readline";
import YAML from "yaml";

import { IConfig } from "../config/index";
import * as logger from "../logger";
import { Dictionary, libraryPath } from "../types/utility";

function requireUncached(module: string): unknown {
  delete require.cache[require.resolve(module)];
  return <unknown>require(module);
}

export async function runPluginsSerial(
  config: IConfig,
  event: string,
  inject?: Dictionary<unknown>
): Promise<Record<string, unknown>> {
  const result = {} as Dictionary<unknown>;
  if (!config.PLUGIN_EVENTS[event]) {
    logger.warn(`No plugins defined for event ${event}.`);
    return result;
  }

  let numErrors = 0;

  for (const pluginItem of config.PLUGIN_EVENTS[event]) {
    let pluginName: string;
    let pluginArgs: Record<string, unknown> | undefined;

    if (typeof pluginItem === "string") pluginName = pluginItem;
    else {
      pluginName = pluginItem[0];
      pluginArgs = pluginItem[1];
    }

    logger.message(`Running plugin ${pluginName}:`);
    try {
      const pluginResult = await runPlugin(config, pluginName, {
        data: <typeof result>JSON.parse(JSON.stringify(result)),
        event,
        ...inject,
        pluginArgs,
      });
      Object.assign(result, pluginResult);
    } catch (error) {
      const _err = <Error>error;
      logger.log(_err);
      logger.error(_err.message);
      numErrors++;
    }
  }
  logger.log(`Plugin run over...`);
  if (!numErrors) logger.success(`Ran successfully ${config.PLUGIN_EVENTS[event].length} plugins.`);
  else logger.warn(`Ran ${config.PLUGIN_EVENTS[event].length} plugins with ${numErrors} errors.`);
  return result;
}

export async function runPlugin(
  config: IConfig,
  pluginName: string,
  inject?: Dictionary<unknown>,
  args?: Dictionary<unknown>
): Promise<unknown> {
  const plugin = config.PLUGINS[pluginName];

  if (!plugin) throw new Error(`${pluginName}: plugin not found.`);

  const path = nodepath.resolve(plugin.path);

  if (path) {
    if (!existsSync(path)) throw new Error(`${pluginName}: definition not found (missing file).`);

    const func = requireUncached(path);

    if (typeof func !== "function") throw new Error(`${pluginName}: not a valid plugin.`);

    logger.log(plugin);

    try {
<<<<<<< HEAD
      const result = (await func({
=======
      const result = await func({
        $pluginName: pluginName,
>>>>>>> e89e6f71
        $pluginPath: path,
        $cwd: process.cwd(),
        $library: libraryPath(""),
        $require: (partial: string) => {
          if (typeof partial != "string")
            throw new TypeError("$require: String required");
          return requireUncached(nodepath.resolve(path, partial));
        },
        /* $modules: {
          ...
          fs: fs,
          path: nodepath,
          axios: axios,
          cheerio: cheerio,
          moment: moment
        }, */
        // TODO: deprecate at some point, replace with ^
<<<<<<< HEAD
        $require: (partial: string) => {
          if (typeof partial !== "string") throw new TypeError("$require: String required");
          return requireUncached(nodepath.resolve(path, partial));
        },
=======
>>>>>>> e89e6f71
        $os: os,
        $readline: readline,
        $inquirer: inquirer,
        $yaml: YAML,
        $jimp: jimp,
        $ffmpeg: ffmpeg,
        $fs: fs,
        $path: nodepath,
        $axios: axios,
        $cheerio: cheerio,
        $moment: moment,
        $log: debug("vault:plugin"),
        $loader: ora,
        $boxen: boxen,
        $throw: (str: string) => {
          throw new Error(str);
        },
        args: args || plugin.args || {},
        ...inject,
      })) as unknown;

      if (typeof result !== "object") throw new Error(`${pluginName}: malformed output.`);

      return result || {};
    } catch (error) {
      throw new Error(error);
    }
  } else {
    throw new Error(`${pluginName}: path not defined.`);
  }
}<|MERGE_RESOLUTION|>--- conflicted
+++ resolved
@@ -90,12 +90,8 @@
     logger.log(plugin);
 
     try {
-<<<<<<< HEAD
       const result = (await func({
-=======
-      const result = await func({
         $pluginName: pluginName,
->>>>>>> e89e6f71
         $pluginPath: path,
         $cwd: process.cwd(),
         $library: libraryPath(""),
@@ -113,13 +109,6 @@
           moment: moment
         }, */
         // TODO: deprecate at some point, replace with ^
-<<<<<<< HEAD
-        $require: (partial: string) => {
-          if (typeof partial !== "string") throw new TypeError("$require: String required");
-          return requireUncached(nodepath.resolve(path, partial));
-        },
-=======
->>>>>>> e89e6f71
         $os: os,
         $readline: readline,
         $inquirer: inquirer,
