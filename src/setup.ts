--- conflicted
+++ resolved
@@ -7,17 +7,6 @@
 import { downloadFile, getFFMpegURL, getFFProbeURL } from "./ffmpeg-download";
 import * as logger from "./logger";
 
-<<<<<<< HEAD
-export default async (): Promise<IConfig> => {
-  const { downloadFFMPEG } = await inquirer.prompt<{ downloadFFMPEG: boolean }>([
-    {
-      type: "confirm",
-      name: "downloadFFMPEG",
-      message: "Download FFMPEG binaries?",
-      default: true,
-    },
-  ]);
-=======
 export const defaultPrompts = {
   downloadFFMPEG: true,
   usePassword: process.env.NODE_ENV !== "test",
@@ -25,7 +14,7 @@
   useImageFolders: process.env.NODE_ENV !== "test",
 };
 
-export default async () => {
+export default async (): Promise<IConfig> => {
   const {
     downloadFFMPEG,
     usePassword,
@@ -36,7 +25,7 @@
     imageFolders,
   } = await promptSetup();
 
-  let config = JSON.parse(JSON.stringify(defaultConfig)) as IConfig;
+  const config = JSON.parse(JSON.stringify(defaultConfig)) as IConfig;
 
   if (downloadFFMPEG) {
     const { ffmpegPath, ffprobePath } = await downloadFFLibs();
@@ -45,7 +34,7 @@
     config.FFPROBE_PATH = path.resolve(ffprobePath);
   }
 
-  if (usePassword) config.PASSWORD = sha(password);
+  if (usePassword) config.PASSWORD = sha512(password);
 
   if (useVideoFolders) config.VIDEO_PATHS = videoFolders;
 
@@ -64,14 +53,14 @@
   if (process.env.NODE_ENV === "test") {
     return {
       ...defaultPrompts,
-      password: null,
+      password: "",
       videoFolders: [],
       imageFolders: [],
     };
   }
 
   const downloadFFMPEG = (
-    await inquirer.prompt([
+    await inquirer.prompt<{ downloadFFMPEG: boolean }>([
       {
         type: "confirm",
         name: "downloadFFMPEG",
@@ -80,22 +69,17 @@
       },
     ])
   ).downloadFFMPEG;
->>>>>>> e89e6f71
 
   const { usePassword } = await inquirer.prompt<{ usePassword: boolean }>([
     {
       type: "confirm",
       name: "usePassword",
       message: "Set a password (protect server in LAN)?",
-<<<<<<< HEAD
-      default: true,
-=======
       default: defaultPrompts.usePassword,
->>>>>>> e89e6f71
     },
   ]);
 
-  let password;
+  let password = "";
 
   if (usePassword) {
     password = (
@@ -127,14 +111,8 @@
     {
       type: "confirm",
       name: "useVideoFolders",
-<<<<<<< HEAD
       message: "Do you have one or more folders you want to import VIDEOS from?",
-      default: true,
-=======
-      message:
-        "Do you have one or more folders you want to import VIDEOS from?",
       default: defaultPrompts.useVideoFolders,
->>>>>>> e89e6f71
     },
   ]);
 
@@ -166,14 +144,8 @@
     {
       type: "confirm",
       name: "useImageFolders",
-<<<<<<< HEAD
       message: "Do you have one or more folders you want to import IMAGES from?",
-      default: true,
-=======
-      message:
-        "Do you have one or more folders you want to import IMAGES from?",
       default: defaultPrompts.useVideoFolders,
->>>>>>> e89e6f71
     },
   ]);
 
@@ -201,44 +173,6 @@
     } while (path !== "done");
   }
 
-<<<<<<< HEAD
-  const config = JSON.parse(JSON.stringify(defaultConfig)) as IConfig;
-
-  if (downloadFFMPEG) {
-    const ffmpegURL = getFFMpegURL();
-    const ffprobeURL = getFFProbeURL();
-
-    const ffmpegPath = path.basename(ffmpegURL);
-    const ffprobePath = path.basename(ffprobeURL);
-
-    try {
-      await downloadFile(ffmpegURL, ffmpegPath);
-      await downloadFile(ffprobeURL, ffprobePath);
-    } catch (error) {
-      const _err = error as Error;
-      logger.log(_err);
-      logger.error(_err.message);
-      process.exit(1);
-    }
-
-    try {
-      logger.log("CHMOD binaries...");
-      chmodSync(ffmpegPath, "111");
-      chmodSync(ffprobePath, "111");
-    } catch (error) {
-      logger.error("Could not make FFMPEG binaries executable");
-    }
-
-    config.FFMPEG_PATH = path.resolve(ffmpegPath);
-    config.FFPROBE_PATH = path.resolve(ffprobePath);
-  }
-
-  if (usePassword) config.PASSWORD = sha512(password);
-
-  if (useVideoFolders) config.VIDEO_PATHS = videoFolders;
-
-  if (useImageFolders) config.IMAGE_PATHS = imageFolders;
-=======
   return {
     downloadFFMPEG,
     usePassword,
@@ -278,7 +212,6 @@
   } catch (error) {
     logger.error("Could not make FFMPEG binaries executable");
   }
->>>>>>> e89e6f71
 
   return {
     ffmpegPath,
