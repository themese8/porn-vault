--- conflicted
+++ resolved
@@ -11,7 +11,6 @@
 import Studio from "../types/studio";
 import Marker from "../types/marker";
 import { bookmarksToTimestamp } from "../integrity";
-<<<<<<< HEAD
 import { Izzy } from "./internal/index";
 import args from "../args";
 import LabelledItem from "../types/labelled_item";
@@ -20,9 +19,7 @@
 import MarkerReference from "../types/marker_reference";
 import { existsAsync, unlinkAsync } from "../fs/async";
 import { convertCrossReferences } from "../compat";
-=======
 import args from "../args";
->>>>>>> c85e063b
 
 mkdirp.sync("backups/");
 mkdirp.sync("tmp/");
@@ -97,11 +94,8 @@
     await bookmarksToTimestamp(libraryPath("markers.db"));
 
     compatLoader.succeed();
-<<<<<<< HEAD
   } else {
     logger.message("Skipping bookmark integrity");
-=======
->>>>>>> c85e063b
   }
 
   const dbLoader = ora("Loading DB...").start();
@@ -272,16 +266,10 @@
     await Image.checkIntegrity();
     await Studio.checkIntegrity();
     await Movie.checkIntegrity();
-<<<<<<< HEAD
     await Marker.checkIntegrity();
     integrityLoader.succeed("Integrity check done.");
   } else {
     logger.message("Skipping integrity checks");
-=======
-    await CrossReference.checkIntegrity();
-    await Marker.checkIntegrity();
-    integrityLoader.succeed("Integrity check done.");
->>>>>>> c85e063b
   }
 }
 
