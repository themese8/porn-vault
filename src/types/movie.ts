import {
  actorCollection,
  movieCollection,
  movieSceneCollection,
  sceneCollection,
} from "../database";
import { generateHash } from "../hash";
import * as logger from "../logger";
import Actor from "./actor";
import Label from "./label";
import MovieScene from "./movie_scene";
import Scene from "./scene";
import { mapAsync } from "./utility";

export default class Movie {
  _id: string;
  name: string;
  description: string | null = null;
  addedOn = +new Date();
  releaseDate: number | null = null;
  frontCover: string | null = null;
  backCover: string | null = null;
  spineCover: string | null = null;
  favorite = false;
  bookmark: number | null = null;
<<<<<<< HEAD
  rating = 0;
  scenes?: string[]; // backwards compatibility
  // eslint-disable-next-line @typescript-eslint/no-explicit-any
=======
  rating: number = 0;
>>>>>>> eb4e2c97
  customFields: any = {};
  studio: string | null = null;

  static async checkIntegrity(): Promise<void> {}

  static async calculateDuration(movie: Movie): Promise<number | null> {
    const scenesWithSource = (await Movie.getScenes(movie)).filter(
      (scene) => scene.meta && scene.path
    );

    if (!scenesWithSource.length) return null;

    return scenesWithSource.reduce((dur, scene) => dur + <number>scene.meta.duration, 0);
  }

  static async filterStudio(studioId: string): Promise<void> {
    for (const movie of await Movie.getAll()) {
      if (movie.studio === studioId) {
        movie.studio = null;
        await movieCollection.upsert(movie._id, movie);
      }
    }
  }

  static remove(_id: string): Promise<Movie> {
    return movieCollection.remove(_id);
  }

  static getById(_id: string): Promise<Movie | null> {
    return movieCollection.get(_id);
  }

  static getAll(): Promise<Movie[]> {
    return movieCollection.getAll();
  }

  static async getByScene(id: string): Promise<Movie[]> {
    return (
      await mapAsync(await MovieScene.getByScene(id), (ms) => Movie.getById(ms.movie))
    ).filter(Boolean) as Movie[];
  }

  static getByStudio(studioId: string): Promise<Movie[]> {
    return movieCollection.query("studio-index", studioId);
  }

  static async getLabels(movie: Movie): Promise<Label[]> {
    const scenes = await Movie.getScenes(movie);
    const labelIds = [
      ...new Set((await mapAsync(scenes, Scene.getLabels)).flat().map((a) => a._id)),
    ];
    return (await mapAsync(labelIds, Label.getById)).filter(Boolean) as Label[];
  }

  static async getActors(movie: Movie): Promise<Actor[]> {
    const scenes = await Movie.getScenes(movie);
    const actorIds = [
      ...new Set((await mapAsync(scenes, Scene.getActors)).flat().map((a) => a._id)),
    ];
    return (await actorCollection.getBulk(actorIds)).filter(Boolean);
  }

  static async setScenes(movie: Movie, sceneIds: string[]): Promise<void> {
    const references = await MovieScene.getByMovie(movie._id);

    const oldSceneReferences = references.map((r) => r._id);

    for (const id of oldSceneReferences) {
      await movieSceneCollection.remove(id);
    }

    for (const id of [...new Set(sceneIds)]) {
      const movieScene = new MovieScene(movie._id, id);
      logger.log("Adding scene to movie: " + JSON.stringify(movieScene));
      await movieSceneCollection.upsert(movieScene._id, movieScene);
    }
  }

  static async getScenes(movie: Movie): Promise<Scene[]> {
    const references = await MovieScene.getByMovie(movie._id);
    return (await sceneCollection.getBulk(references.map((r) => r.scene))).filter(Boolean);
  }

  static async getRating(movie: Movie): Promise<number> {
    const scenesWithScore = (await Movie.getScenes(movie)).filter((scene) => !!scene.rating);

    if (!scenesWithScore.length) return 0;

    return Math.round(
      scenesWithScore.reduce((rating, scene) => rating + scene.rating, 0) / scenesWithScore.length
    );
  }

  constructor(name: string) {
    this._id = "mo_" + generateHash();
    this.name = name.trim();
  }
}<|MERGE_RESOLUTION|>--- conflicted
+++ resolved
@@ -23,13 +23,9 @@
   spineCover: string | null = null;
   favorite = false;
   bookmark: number | null = null;
-<<<<<<< HEAD
   rating = 0;
   scenes?: string[]; // backwards compatibility
   // eslint-disable-next-line @typescript-eslint/no-explicit-any
-=======
-  rating: number = 0;
->>>>>>> eb4e2c97
   customFields: any = {};
   studio: string | null = null;
 
