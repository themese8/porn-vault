{
  "name": "porn-vault",
  "version": "0.25.0",
  "description": "",
  "main": "build/index.js",
  "bin": "build/index.js",
  "scripts": {
    "coverage": "nyc npm test && nyc report --reporter=json",
    "coverage:silent": "nyc npm run test:silent && nyc report --reporter=json",
    "install:app": "cd app && npm ci && cd ..",
    "transpile": "tsc -p tsconfig.dev.json",
    "watch": "tsc -p tsconfig.dev.json -w",
    "start": "node version && node build",
    "mon": "node version && cross-env NODE_ENV=development nodemon build/",
    "dev": "node version && cross-env NODE_ENV=development node --max_old_space_size=8192 -r ts-node/register ./src/index.ts",
    "dev:once": "node version && cross-env NODE_ENV=development node build",
    "test": "mocha -r ts-node/register -r test/init.ts \"test/**/*.spec.ts\" --timeout 10000",
    "test:silent": "cross-env DEBUG=vault:error mocha -r ts-node/register -r test/init.ts \"test/**/*.spec.ts\" --timeout 10000",
    "build": "mkdir -p release/app/dist && npm run build:server && npm run build:app && cp -r ./views ./release && cp -r ./assets ./release &&  cp -r ./app/dist ./release/app",
    "build:app": "cd app && npm run build && cd ..",
    "build:server": "node version && tsc && pkg . --targets node14 --options max_old_space_size=8192 --out-path ./release",
    "build:all": "npm run build:app && tsc && npm run build:linux && npm run build:win && npm run build:mac",
    "build:armv7": "mkdir -p releases/armv7/app/dist && pkg . --out-path ./releases/armv7 --targets node14-linux-armv7 --options max_old_space_size=8192 && cp -r ./views ./releases/armv7 && cp -r ./assets ./releases/armv7 && cp -r ./app/dist ./releases/armv7/app && npm run zip:armv7",
    "build:linux": "mkdir -p releases/linux/app/dist && pkg . --out-path ./releases/linux --targets node14-linux-x64 --options max_old_space_size=8192 && cp -r ./views ./releases/linux && cp -r ./assets ./releases/linux && cp -r ./app/dist ./releases/linux/app && npm run zip:linux",
    "build:win": "mkdir -p releases/win/app/dist && pkg . --out-path ./releases/win --targets node14-win-x64 --options max_old_space_size=8192 && cp -r ./views ./releases/win && cp -r ./assets ./releases/win &&  cp -r ./app/dist ./releases/win/app && npm run zip:win",
    "build:mac": "mkdir -p releases/mac/app/dist && pkg . --out-path ./releases/mac --targets node14-macos-x64 --options max_old_space_size=8192 && cp -r ./views ./releases/mac && cp -r ./assets ./releases/mac &&  cp -r ./app/dist ./releases/mac/app && npm run zip:mac",
    "zip:armv7": "zip -r ./releases/porn-vault_${npm_package_version}_armv7.zip ./releases/armv7",
    "zip:linux": "zip -r ./releases/porn-vault_${npm_package_version}_linux.zip ./releases/linux",
    "zip:win": "zip -r ./releases/porn-vault_${npm_package_version}_win.zip ./releases/win",
    "zip:mac": "zip -r ./releases/porn-vault_${npm_package_version}_mac.zip ./releases/mac",
    "lint": "eslint \"src/**/*.ts\"",
    "lint:fix": "eslint --quiet --fix \"src/**/*.ts\""
  },
  "repository": {
    "type": "git",
    "url": "git+https://github.com/boi123212321/porn-vault.git"
  },
  "author": "boi123212321",
  "license": "ISC",
  "bugs": {
    "url": "https://github.com/boi123212321/porn-vault/issues"
  },
  "homepage": "https://github.com/boi123212321/porn-vault#readme",
  "dependencies": {
    "apollo-server-express": "^2.13.1",
    "axios": "^0.21.0",
    "boxen": "^4.2.0",
    "chalk": "^4.1.0",
    "cheerio": "^1.0.0-rc.3",
    "chokidar": "^3.4.3",
    "cli-progress": "^3.8.2",
    "debug": "^4.3.1",
    "express": "^4.17.1",
    "fluent-ffmpeg": "^2.1.2",
    "graphql-tools": "^7.0.2",
    "graphql-type-json": "^0.3.2",
    "graphql-type-long": "^0.1.1",
    "graphql-upload": "^11.0.0",
    "handlebars": "^4.7.6",
    "inquirer": "7.3.3",
    "jimp": "^0.14.0",
    "js-sha512": "^0.8.0",
    "lru-cache": "^6.0.0",
    "merge-img": "^2.1.3",
    "moment": "^2.29.1",
    "node-fetch": "^2.6.1",
    "node-vibrant": "^3.1.6",
    "ora": "^5.1.0",
    "semver": "^7.3.4",
    "tiny-async-pool": "^1.2.0",
<<<<<<< HEAD
    "ts-node": "^9.1.0",
=======
    "ts-node": "^9.1.1",
>>>>>>> 1baf169d
    "typescript": "^4.1.2",
    "yaml": "^1.10.0",
    "yargs": "^16.2.0",
    "zod": "^1.11.11"
  },
  "devDependencies": {
    "@types/chai": "^4.2.14",
    "@types/chai-as-promised": "^7.1.3",
    "@types/cheerio": "^0.22.23",
    "@types/cli-progress": "^3.8.0",
    "@types/debug": "^4.1.5",
    "@types/express": "^4.17.3",
    "@types/fluent-ffmpeg": "^2.1.16",
    "@types/graphql": "^14.5.0",
    "@types/inquirer": "^7.3.1",
    "@types/lru-cache": "^5.1.0",
    "@types/mocha": "^8.0.4",
    "@types/node": "^14.14.10",
    "@types/node-fetch": "^2.5.7",
    "@types/pug": "^2.0.4",
    "@types/semver": "^7.3.4",
    "@types/sinon": "^9.0.9",
    "@types/tiny-async-pool": "^1.0.0",
    "@types/yaml": "^1.9.7",
    "@types/yargs": "^15.0.11",
    "@typescript-eslint/eslint-plugin": "^4.0.0",
    "@typescript-eslint/parser": "^3.10.1",
    "chai": "^4.2.0",
    "chai-as-promised": "^7.1.1",
    "cross-env": "^7.0.3",
    "eslint": "^7.15.0",
    "eslint-config-prettier": "^7.0.0",
    "eslint-config-standard": "^14.1.1",
    "eslint-plugin-import": "^2.22.1",
    "eslint-plugin-node": "^11.1.0",
    "eslint-plugin-prettier": "^3.2.0",
    "eslint-plugin-promise": "^4.2.1",
    "eslint-plugin-simple-import-sort": "^5.0.3",
    "eslint-plugin-standard": "^5.0.0",
    "mocha": "^8.2.1",
    "nodemon": "^2.0.6",
    "nyc": "^15.1.0",
    "pkg": "^4.4.9",
    "prettier": "^2.2.1",
    "sinon": "^9.2.1"
  },
  "nodemonConfig": {
    "ignore": [
      "/**/*.db",
      "/**/config.json"
    ]
  }
}<|MERGE_RESOLUTION|>--- conflicted
+++ resolved
@@ -68,11 +68,7 @@
     "ora": "^5.1.0",
     "semver": "^7.3.4",
     "tiny-async-pool": "^1.2.0",
-<<<<<<< HEAD
-    "ts-node": "^9.1.0",
-=======
     "ts-node": "^9.1.1",
->>>>>>> 1baf169d
     "typescript": "^4.1.2",
     "yaml": "^1.10.0",
     "yargs": "^16.2.0",
