<template>
  <div class="white--text">
    <v-hover v-slot:default="{ hover }">
      <div :class="{ 'video-wrapper': true, hideControls }" ref="videoWrapper" tabindex="0">
        <div :class="{ 'video-overlay': true, hideControls }">
          <v-img
            @click="togglePlay"
            @dblclick="toggleFullscreen"
            :src="poster"
            cover
            max-height="100%"
            class="blurred poster"
            v-if="poster && showPoster"
          ></v-img>
          <v-img
            @click="togglePlay"
            @dblclick="toggleFullscreen"
            class="poster text-center"
            :src="poster"
            contain
            max-height="100%"
            v-if="poster && showPoster"
          ></v-img>
          <v-fade-transition>
            <div v-if="videoNotice" class="notice pa-2">{{ videoNotice }}</div>
          </v-fade-transition>

          <v-fade-transition>
<<<<<<< HEAD
            <div v-if="hover && !hideControls" class="bottom-bar d-flex align-center">
              <div class="px-1 align-center d-flex" style="width: 100%; height: 100%;">
                <v-btn dark @click="togglePlay" icon>
                  <v-icon>{{ isPlaying ? "mdi-pause" : "mdi-play" }}</v-icon>
                </v-btn>
                <v-hover v-slot:default="{ hover }" close-delay="100">
                  <!-- close-delay to allow the user to jump the gap and hover over volume wrapper -->
                  <div>
                    <transition name="slide-up">
                      <div v-if="hover" class="volume-bar-background">
                        <div
                          id="volume-bar"
                          class="volume-bar-wrapper"
                          @click="onVolumeClick"
                          @mousedown="onVolumeMouseDown"
                          @mousemove="onVolumeDrag"
                        >
                          <div class="volume-bar"></div>
                          <div
                            v-if="!isMuted"
                            class="current-volume-bar"
                            :style="`height: ${volume * 100}%;`"
                          ></div>
                          <!-- subtract half the circle's height so the center of the circle
                          is exactly at top of the current volume bar  -->
                          <div
                            v-if="!isMuted"
                            class="current-volume-position"
                            :style="`bottom: calc(${volume * 100}% - 5px);`"
                          ></div>
                        </div>
                      </div>
                    </transition>
                    <v-btn dark @click="toggleMute" icon>
                      <v-icon>{{ isMuted ? "mdi-volume-mute" : "mdi-volume-high" }}</v-icon>
                    </v-btn>
                  </div>
                </v-hover>
                <span class="mx-2 body-2">{{ formatTime(progress) }}</span>
=======
            <div v-if="hover" class="bottom-bar">
              <div>
>>>>>>> 56fe272d
                <v-hover v-slot:default="{ hover }">
                  <div
                    @mousemove="onMouseMove"
                    id="progress-bar"
                    class="progress-bar-wrapper"
                    @click="onProgressClick"
                  >
                    <div class="time-bar">
                      <v-fade-transition>
                        <div
                          class="elevation-4 preview-window"
                          v-if="hover && preview"
                          :style="`left: ${previewX * 100}%;`"
                        >
                          <div class="preview-wrapper">
                            <img
                              class="preview-image"
                              :style="`left: -${imageIndex * 160}px; background-position: ${
                                imageIndex * 160
                              }`"
                              :src="preview"
                            />
                          </div>
                        </div>
                      </v-fade-transition>
                    </div>

                    <template v-if="buffered">
                      <template v-for="i in buffered.length">
                        <div
                          :key="i"
                          class="buffer-bar"
                          :style="`left: ${percentOfVideo(buffered.start(i - 1)) * 100}%; right: ${
                            100 - percentOfVideo(buffered.end(i - 1)) * 100
                          }%;`"
                        ></div>
                      </template>
                    </template>
                    <div class="progress-bar" :style="`width: ${progressPercent * 100}%;`"></div>
                    <v-tooltip v-for="marker in markers" :key="marker.id" bottom>
                      <template v-slot:activator="{ on }">
                        <v-hover v-slot:default="{ hover }">
                          <div
                            @click="seek(marker.time)"
                            v-on="on"
                            :class="`marker ${hover ? 'hover' : ''}`"
                            :style="`left: ${percentOfVideo(marker.time) * 100}%;`"
                          ></div>
                        </v-hover>
                      </template>
                      {{ marker.name }}
                    </v-tooltip>
                  </div>
                </v-hover>
<<<<<<< HEAD
                <span class="mx-2 body-2">{{ formatTime(duration) }}</span>
                <v-btn dark @click="toggleFullscreen" icon>
=======
              </div>

              <div class="px-1 align-center d-flex" style="width: 100%; height: 100%">
                <v-btn dark @click="togglePlay" icon>
                  <v-icon>{{ isPlaying ? "mdi-pause" : "mdi-play" }}</v-icon>
                </v-btn>
                <v-hover v-slot:default="{ hover }" close-delay="100">
                  <!-- close-delay to allow the user to jump the gap and hover over volume wrapper -->
                  <div>
                    <div v-if="hover" class="volume-bar-background">
                      <div
                        id="volume-bar"
                        class="volume-bar-wrapper"
                        @click="onVolumeClick"
                        @mousedown="onVolumeMouseDown"
                        @mousemove="onVolumeDrag"
                      >
                        <div class="volume-bar"></div>
                        <div
                          v-if="!isMuted"
                          class="current-volume-bar"
                          :style="`height: ${volume * 100}%;`"
                        ></div>
                      </div>
                    </div>
                    <v-btn dark @click="toggleMute" icon>
                      <v-icon>{{ isMuted ? "mdi-volume-mute" : "mdi-volume-high" }}</v-icon>
                    </v-btn>
                  </div>
                </v-hover>
                <span class="mx-2 body-2"
                  >{{ formatTime(progress) }} / {{ formatTime(duration) }}</span
                >
                <v-spacer></v-spacer>
                <v-btn dark @click="requestFullscreen" icon>
>>>>>>> 56fe272d
                  <v-icon>mdi-fullscreen</v-icon>
                </v-btn>
              </div>
            </div>
          </v-fade-transition>
        </div>
        <video
          @click="togglePlay"
          @dblclick="toggleFullscreen"
          id="video"
          style="width: 100%;"
          ref="video"
        >
          <source :src="src" type="video/mp4" />
        </video>
      </div>
    </v-hover>
    <v-card
      v-if="paniced"
      style="z-index: 99999; position: fixed; left: 0; top: 0; width: 100%; height: 100%"
    ></v-card>
  </div>
</template>

<script lang="ts">
import { Component, Vue, Prop } from "vue-property-decorator";
import moment from "moment";
import hotkeys from "hotkeys-js";

const IS_MUTED = "player_is_muted";
const VOLUME = "player_volume";

@Component
export default class VideoPlayer extends Vue {
  @Prop(String) src!: string;
  @Prop(Number) duration!: number;
  @Prop({ default: null }) poster!: string | null;
  @Prop() markers!: { _id: string; name: string; time: number }[];
  @Prop({ default: null }) preview!: string | null;

  videoNotice = "";
  previewX = 0;
  progress = 0;
  buffered = null as any;
  isPlaying = false;
  showPoster = true;

  isVolumeDragging = false;
  isMuted = localStorage.getItem(IS_MUTED) === "true";
  volume = parseFloat(localStorage.getItem(VOLUME) ?? "1");
  hideControlsTimeoutDuration = 3000;
  hideControlsTimeout: null | number = null;
  hideControls = false;

  volumeIncrementPercentage = 0.05;

  paniced = false;

  mounted() {
    const vid = <HTMLVideoElement>this.$refs.video;
    if (vid) {
      vid.volume = this.volume;
      vid.muted = this.isMuted;
    }
    window.addEventListener("mouseup", this.onVolumeMouseUp);
<<<<<<< HEAD

    const videoWrapper = <Element>this.$refs.videoWrapper;
    if (videoWrapper) {
      videoWrapper.addEventListener("mousemove", this.startControlsTimeout);
    }

    hotkeys("space", this.focusedTogglePlay);
    hotkeys("up", this.focusedIncrementVolume);
    hotkeys("down", this.focusedDecrementVolume);
  }

  beforeDestroy() {
    window.removeEventListener("mouseup", this.onVolumeMouseUp);

    const videoWrapper = <Element>this.$refs.videoWrapper;
    if (videoWrapper) {
      videoWrapper.removeEventListener("mousemove", this.startControlsTimeout);
    }

    hotkeys.unbind("space", this.focusedTogglePlay);
    hotkeys.unbind("up", this.focusedIncrementVolume);
    hotkeys.unbind("down", this.focusedDecrementVolume);
=======
>>>>>>> 56fe272d
  }

  panic() {
    this.paniced = true;
    this.pause();
    const vid = <HTMLVideoElement>this.$refs.video;
    if (vid) {
      vid.src = "";
    }
    window.location.replace(localStorage.getItem("pm_panic") || "https://google.com");
  }

  formatTime(secs: number) {
    return moment().startOf("day").seconds(secs).format("H:mm:ss");
  }

  currentProgress() {
    return this.progress;
  }

  get imageIndex() {
    return Math.floor(this.previewX * 100);
  }

  startControlsTimeout() {
    if (this.hideControlsTimeout) {
      window.clearTimeout(this.hideControlsTimeout);
    }
    this.hideControls = false;
    this.hideControlsTimeout = window.setTimeout(() => {
      this.hideControls = true;
    }, this.hideControlsTimeoutDuration);
  }

  async toggleFullscreen() {
    const videoWrapper = this.$refs.videoWrapper as HTMLElement & {
      mozRequestFullScreen?(): Promise<void>;
      webkitRequestFullscreen?(): Promise<void>;
      msRequestFullscreen?(): Promise<void>;
    };

    if (!videoWrapper) return;

    if (document.fullscreenElement && document.fullscreenElement === videoWrapper) {
      document.exitFullscreen();
    } else {
      const requestFullscreen =
        videoWrapper.requestFullscreen ||
        videoWrapper.webkitRequestFullscreen ||
        videoWrapper.mozRequestFullScreen ||
        videoWrapper.msRequestFullscreen;
      if (requestFullscreen) {
        try {
          // Invoke function with element context
          await requestFullscreen.call(videoWrapper);
          // Focus the wrapper when in fullscreen, to allow
          // for focus dependant keyboard shortcuts
          videoWrapper.focus();
        } catch (err) {
          // Browser refused fullscreen for some reason, do nothing
        }
      }
    }
  }

  setVolume(volume: number) {
    this.startControlsTimeout();

    const vid = <HTMLVideoElement>this.$refs.video;
    if (vid) {
      if (volume <= 0.02) {
        this.mute();
      } else {
        if (volume > 1) {
          volume = 1;
        }
        this.unmute();
        this.volume = volume;
        localStorage.setItem(VOLUME, volume.toString());
        vid.volume = volume;
      }
    }
  }

  onVolumeClick(ev: any) {
    const volumeBar = document.getElementById("volume-bar");
    if (volumeBar) {
      const rect = volumeBar.getBoundingClientRect();
      const y = (ev.clientY - rect.bottom) * -1;
      const yPercentage = y / rect.height;
      this.setVolume(yPercentage);
    }
  }

  onVolumeMouseDown() {
    this.isVolumeDragging = true;
  }

  onVolumeMouseUp() {
    this.isVolumeDragging = false;
  }

  onVolumeDrag(ev) {
    if (this.isVolumeDragging) {
      this.onVolumeClick(ev);
    }
  }

  onMouseMove(ev) {
    const progressBar = document.getElementById("progress-bar");
    if (progressBar) {
      const rect = progressBar.getBoundingClientRect();
      const x = ev.clientX - rect.left;
      this.previewX = x / rect.width;
    }
  }

  percentOfVideo(time: number) {
    return time / this.duration;
  }

  get progressPercent() {
    return this.percentOfVideo(this.progress);
  }

  seekRel(delta: number, text?: string) {
<<<<<<< HEAD
    this.startControlsTimeout();

=======
>>>>>>> 56fe272d
    this.seek(Math.min(this.duration, Math.max(0, this.progress + delta)), text);
  }

  seek(time: number, text?: string, play = false) {
    const vid = <HTMLVideoElement>this.$refs.video;
    if (vid) {
      vid.currentTime = time;

      if (play) this.play();

      if (text) {
        this.notice(text);
      }
    }
  }

  onProgressClick(ev: any) {
    const progressBar = document.getElementById("progress-bar");
    if (progressBar) {
      const rect = progressBar.getBoundingClientRect();
      const x = ev.clientX - rect.left;
      const xPercentage = x / rect.width;
      this.seek(xPercentage * this.duration, "", true);
    }
  }

  notice(text: string, duration = 1500) {
    this.videoNotice = text;
    setTimeout(() => {
      this.videoNotice = "";
    }, duration);
  }

  play() {
    const vid = <HTMLVideoElement>this.$refs.video;
    if (vid) {
      vid.play();
      this.isPlaying = true;
      this.showPoster = false;
      vid.ontimeupdate = (ev) => {
        this.progress = vid.currentTime;
        this.buffered = vid.buffered;
      };
      this.$emit("play");
    }
  }

  isPaused() {
    const vid = <HTMLVideoElement>this.$refs.video;
    return vid && vid.paused;
  }

  pause() {
    const vid = <HTMLVideoElement>this.$refs.video;
    if (vid) {
      vid.pause();
      this.isPlaying = false;
    }
  }

  isVideoFocused() {
    const videoWrapper = <Element>this.$refs.videoWrapper;
    return (
      videoWrapper &&
      document.activeElement &&
      (document.activeElement === videoWrapper || videoWrapper.contains(document.activeElement))
    );
  }

  focusedTogglePlay(ev: KeyboardEvent) {
    if (this.isVideoFocused()) {
      ev.preventDefault(); // prevent page scroll
      this.togglePlay();
    }
  }

  focusedIncrementVolume(ev: KeyboardEvent) {
    if (this.isVideoFocused()) {
      ev.preventDefault(); // prevent page scroll
      this.setVolume(this.volume + this.volumeIncrementPercentage);
    }
  }

  focusedDecrementVolume(ev: KeyboardEvent) {
    if (this.isVideoFocused()) {
      ev.preventDefault(); // prevent page scroll
      this.setVolume(this.volume - this.volumeIncrementPercentage);
    }
  }

  togglePlay() {
    this.startControlsTimeout();

    const vid = <HTMLVideoElement>this.$refs.video;
    if (vid) {
      if (vid.paused) {
        this.play();
      } else {
        this.pause();
      }
    }
  }

  mute() {
    const vid = <HTMLVideoElement>this.$refs.video;
    if (vid) {
      vid.muted = true;
      this.isMuted = true;
      localStorage.setItem(IS_MUTED, "true");
    }
  }

  unmute() {
    const vid = <HTMLVideoElement>this.$refs.video;
    if (vid) {
      vid.muted = false;
      this.isMuted = false;
      localStorage.setItem(IS_MUTED, "false");
    }
  }

  toggleMute() {
    this.startControlsTimeout();

    const vid = <HTMLVideoElement>this.$refs.video;
    if (vid) {
      if (vid.muted) {
        this.unmute();
      } else {
        this.mute();
      }
    }
  }
}
</script>

<style lang="scss" scoped>
.video-wrapper {
  cursor: pointer;
  position: relative;
  outline: none;

  &.hideControls {
    cursor: none;
  }
}

.video-overlay {
  pointer-events: none;
  overflow: hidden;
  z-index: 11;
  cursor: pointer;
  position: absolute;
  width: 100%;
  height: 100%;

  &.hideControls {
    cursor: none;
  }

  .volume-bar-background {
    position: absolute;
    height: 110px;
    background-color: #121420ee;
    width: 30px;
    top: -110px;
    padding-bottom: 5px;
    // We need more padding at the top, since the current volume circle pokes past the track
    padding-top: 10px;
    user-select: none;

    &.slide-up-enter-active,
    &.slide-up-leave-active {
      transition: transform 100ms ease-out;
      transform-origin: bottom;
    }

    &.slide-up-enter,
    &.slide-up-leave-to {
      transform: scaleY(0);
    }

    .volume-bar-wrapper {
      position: relative;
      width: 100%;
      height: 100%;

      .volume-bar {
        position: absolute;
        background-color: #202a3b;
        left: 50%;
        transform: translateX(-50%);
        width: 4px;
        height: 100px;
        bottom: 0;
      }

      .current-volume-bar {
        position: absolute;
        background-color: #1c59ca;
        left: 50%;
        transform: translateX(-50%);
        width: 4px;
        height: 35px;
        bottom: 0;
      }

      .current-volume-position {
        position: absolute;
        background-color: #ffffff;
        left: 50%;
        transform: translateX(-50%);
        width: 10px;
        height: 10px;
        border-radius: 50%;
      }
    }
  }

  .progress-bar-wrapper {
    height: 100%;
    position: relative;
    width: 100%;

    .time-bar {
      width: 100%;
      height: 6px;
      background: #303a4b;

      .preview-window {
        position: absolute;
        top: -100px;
        transform: translateX(-80px);

        .preview-wrapper {
          position: relative;
          overflow: hidden;
          width: 160px;
          height: 90px;

          .preview-image {
            position: absolute;
            height: 100%;
          }
        }
      }
    }

    @mixin bar {
      pointer-events: none;
      transform: translateY(-50%);
      top: 50%;
      position: absolute;
      height: 6px;
    }

    .progress-bar {
      @include bar;
      left: 0px;
      background: #1c59ca;
    }

    .buffer-bar {
      @include bar;
      background: white;
      opacity: 0.2;
    }

    .marker {
      transition: all 0.15s ease-in-out;
      transform: translateY(-50%);
      top: 50%;
      border-radius: 4px;
      position: absolute;
      width: 4px;
      background: #489fb4;
      height: 12px;

      &.hover {
        background: #19c0fd;
        height: 16px;
      }
    }
  }

  .bottom-bar {
    pointer-events: auto;
    background: #121420ee;
    height: 48px;
    position: absolute;
    bottom: 0px;
    left: 0px;
    width: 100%;
  }

  .notice {
    background: #333333aa;
    position: absolute;
    left: 10px;
    top: 10px;
    border-radius: 6px;
  }

  .poster {
    pointer-events: auto;
    position: absolute;
    left: 0;
    top: 0;
    width: 100%;
    height: 100%;

    &.blurred {
      filter: blur(8px);
    }
  }
}
</style><|MERGE_RESOLUTION|>--- conflicted
+++ resolved
@@ -26,9 +26,65 @@
           </v-fade-transition>
 
           <v-fade-transition>
-<<<<<<< HEAD
-            <div v-if="hover && !hideControls" class="bottom-bar d-flex align-center">
-              <div class="px-1 align-center d-flex" style="width: 100%; height: 100%;">
+            <div v-if="hover && !hideControls" class="bottom-bar">
+              <div>
+                <v-hover v-slot:default="{ hover }">
+                  <div
+                    @mousemove="onMouseMove"
+                    id="progress-bar"
+                    class="progress-bar-wrapper"
+                    @click="onProgressClick"
+                  >
+                    <div class="time-bar">
+                      <v-fade-transition>
+                        <div
+                          class="elevation-4 preview-window"
+                          v-if="hover && preview"
+                          :style="`left: ${previewX * 100}%;`"
+                        >
+                          <div class="preview-wrapper">
+                            <img
+                              class="preview-image"
+                              :style="`left: -${imageIndex * 160}px; background-position: ${
+                                imageIndex * 160
+                              }`"
+                              :src="preview"
+                            />
+                          </div>
+                        </div>
+                      </v-fade-transition>
+                    </div>
+
+                    <template v-if="buffered">
+                      <template v-for="i in buffered.length">
+                        <div
+                          :key="i"
+                          class="buffer-bar"
+                          :style="`left: ${percentOfVideo(buffered.start(i - 1)) * 100}%; right: ${
+                            100 - percentOfVideo(buffered.end(i - 1)) * 100
+                          }%;`"
+                        ></div>
+                      </template>
+                    </template>
+                    <div class="progress-bar" :style="`width: ${progressPercent * 100}%;`"></div>
+                    <v-tooltip v-for="marker in markers" :key="marker.id" bottom>
+                      <template v-slot:activator="{ on }">
+                        <v-hover v-slot:default="{ hover }">
+                          <div
+                            @click="seek(marker.time)"
+                            v-on="on"
+                            :class="`marker ${hover ? 'hover' : ''}`"
+                            :style="`left: ${percentOfVideo(marker.time) * 100}%;`"
+                          ></div>
+                        </v-hover>
+                      </template>
+                      {{ marker.name }}
+                    </v-tooltip>
+                  </div>
+                </v-hover>
+              </div>
+
+              <div class="px-1 align-center d-flex" style="width: 100%; height: 100%">
                 <v-btn dark @click="togglePlay" icon>
                   <v-icon>{{ isPlaying ? "mdi-pause" : "mdi-play" }}</v-icon>
                 </v-btn>
@@ -65,105 +121,11 @@
                     </v-btn>
                   </div>
                 </v-hover>
-                <span class="mx-2 body-2">{{ formatTime(progress) }}</span>
-=======
-            <div v-if="hover" class="bottom-bar">
-              <div>
->>>>>>> 56fe272d
-                <v-hover v-slot:default="{ hover }">
-                  <div
-                    @mousemove="onMouseMove"
-                    id="progress-bar"
-                    class="progress-bar-wrapper"
-                    @click="onProgressClick"
-                  >
-                    <div class="time-bar">
-                      <v-fade-transition>
-                        <div
-                          class="elevation-4 preview-window"
-                          v-if="hover && preview"
-                          :style="`left: ${previewX * 100}%;`"
-                        >
-                          <div class="preview-wrapper">
-                            <img
-                              class="preview-image"
-                              :style="`left: -${imageIndex * 160}px; background-position: ${
-                                imageIndex * 160
-                              }`"
-                              :src="preview"
-                            />
-                          </div>
-                        </div>
-                      </v-fade-transition>
-                    </div>
-
-                    <template v-if="buffered">
-                      <template v-for="i in buffered.length">
-                        <div
-                          :key="i"
-                          class="buffer-bar"
-                          :style="`left: ${percentOfVideo(buffered.start(i - 1)) * 100}%; right: ${
-                            100 - percentOfVideo(buffered.end(i - 1)) * 100
-                          }%;`"
-                        ></div>
-                      </template>
-                    </template>
-                    <div class="progress-bar" :style="`width: ${progressPercent * 100}%;`"></div>
-                    <v-tooltip v-for="marker in markers" :key="marker.id" bottom>
-                      <template v-slot:activator="{ on }">
-                        <v-hover v-slot:default="{ hover }">
-                          <div
-                            @click="seek(marker.time)"
-                            v-on="on"
-                            :class="`marker ${hover ? 'hover' : ''}`"
-                            :style="`left: ${percentOfVideo(marker.time) * 100}%;`"
-                          ></div>
-                        </v-hover>
-                      </template>
-                      {{ marker.name }}
-                    </v-tooltip>
-                  </div>
-                </v-hover>
-<<<<<<< HEAD
-                <span class="mx-2 body-2">{{ formatTime(duration) }}</span>
-                <v-btn dark @click="toggleFullscreen" icon>
-=======
-              </div>
-
-              <div class="px-1 align-center d-flex" style="width: 100%; height: 100%">
-                <v-btn dark @click="togglePlay" icon>
-                  <v-icon>{{ isPlaying ? "mdi-pause" : "mdi-play" }}</v-icon>
-                </v-btn>
-                <v-hover v-slot:default="{ hover }" close-delay="100">
-                  <!-- close-delay to allow the user to jump the gap and hover over volume wrapper -->
-                  <div>
-                    <div v-if="hover" class="volume-bar-background">
-                      <div
-                        id="volume-bar"
-                        class="volume-bar-wrapper"
-                        @click="onVolumeClick"
-                        @mousedown="onVolumeMouseDown"
-                        @mousemove="onVolumeDrag"
-                      >
-                        <div class="volume-bar"></div>
-                        <div
-                          v-if="!isMuted"
-                          class="current-volume-bar"
-                          :style="`height: ${volume * 100}%;`"
-                        ></div>
-                      </div>
-                    </div>
-                    <v-btn dark @click="toggleMute" icon>
-                      <v-icon>{{ isMuted ? "mdi-volume-mute" : "mdi-volume-high" }}</v-icon>
-                    </v-btn>
-                  </div>
-                </v-hover>
                 <span class="mx-2 body-2"
                   >{{ formatTime(progress) }} / {{ formatTime(duration) }}</span
                 >
                 <v-spacer></v-spacer>
                 <v-btn dark @click="requestFullscreen" icon>
->>>>>>> 56fe272d
                   <v-icon>mdi-fullscreen</v-icon>
                 </v-btn>
               </div>
@@ -229,7 +191,6 @@
       vid.muted = this.isMuted;
     }
     window.addEventListener("mouseup", this.onVolumeMouseUp);
-<<<<<<< HEAD
 
     const videoWrapper = <Element>this.$refs.videoWrapper;
     if (videoWrapper) {
@@ -252,8 +213,6 @@
     hotkeys.unbind("space", this.focusedTogglePlay);
     hotkeys.unbind("up", this.focusedIncrementVolume);
     hotkeys.unbind("down", this.focusedDecrementVolume);
-=======
->>>>>>> 56fe272d
   }
 
   panic() {
@@ -380,11 +339,8 @@
   }
 
   seekRel(delta: number, text?: string) {
-<<<<<<< HEAD
     this.startControlsTimeout();
 
-=======
->>>>>>> 56fe272d
     this.seek(Math.min(this.duration, Math.max(0, this.progress + delta)), text);
   }
 
