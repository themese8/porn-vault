<template>
  <div style="width: 100%" v-if="currentStudio" class="d-flex align-center">
    <v-btn class="mr-1" icon @click="$router.go(-1)">
      <v-icon>mdi-chevron-left</v-icon>
    </v-btn>
    <v-toolbar-title v-if="$vuetify.breakpoint.smAndUp" class="mr-1 title">{{
      currentStudio.name
    }}</v-toolbar-title>

    <v-btn @click="favorite" class="mr-1" icon>
      <v-icon :color="currentStudio.favorite ? 'error' : undefined">{{
        currentStudio.favorite ? "mdi-heart" : "mdi-heart-outline"
      }}</v-icon>
    </v-btn>

    <v-btn @click="bookmark" icon>
      <v-icon>{{ currentStudio.bookmark ? "mdi-bookmark-check" : "mdi-bookmark-outline" }}</v-icon>
    </v-btn>

    <v-spacer></v-spacer>

    <v-btn icon @click="openEditDialog">
      <v-icon>mdi-pencil</v-icon>
    </v-btn>

    <v-btn @click="openRemoveDialog" icon>
      <v-icon>mdi-delete-forever</v-icon>
    </v-btn>

    <v-dialog scrollable v-model="editDialog" max-width="600px">
      <v-card>
        <v-card-title>Edit '{{ currentStudio.name }}'</v-card-title>
        <v-card-text style="max-height: 600px">
          <v-form v-model="validEdit">
            <v-text-field
              :rules="studioNameRules"
              color="primary"
              v-model="editName"
              placeholder="Name"
            />

            <v-textarea
              auto-grow
              color="primary"
              v-model="editDescription"
              placeholder="Studio description"
              :rows="2"
            />

            <v-combobox
              clearable
              color="primary"
              multiple
              chips
              v-model="editAliases"
              placeholder="Alias names"
            />

            <Divider icon="mdi-file-tree">Parent studio</Divider>
            <StudioSelector :ignore="currentStudio._id" v-model="editParent" />
          </v-form>
        </v-card-text>
        <v-divider></v-divider>
        <v-card-actions>
          <v-spacer></v-spacer>
          <v-btn text class="text-none" @click="editStudio" color="primary" :disabled="!validEdit"
            >Edit</v-btn
          >
        </v-card-actions>
      </v-card>
    </v-dialog>

    <v-dialog v-model="removeDialog" max-width="400px">
      <v-card :loading="removeLoader">
        <v-card-title>Really delete '{{ currentStudio.name }}'?</v-card-title>
        <v-card-text
          >Scenes, images and movies by {{ currentStudio.name }} will stay in your
          collection</v-card-text
        >
        <v-card-actions>
          <v-spacer></v-spacer>
          <v-btn class="text-none" text color="error" @click="remove">Delete</v-btn>
        </v-card-actions>
      </v-card>
    </v-dialog>
  </div>
</template>

<script lang="ts">
import { Component, Vue } from "vue-property-decorator";
import ApolloClient from "../../apollo";
import gql from "graphql-tag";
import { studioModule } from "../../store/studio";
import StudioSelector from "../../components/StudioSelector.vue";
import studioFragment from "../../fragments/studio";

@Component({
  components: {
    StudioSelector,
  },
})
export default class StudioToolbar extends Vue {
  editDialog = false;
  validEdit = false;
  editName = "";
  editDescription = "";
  editParent = null as any | null;
  editAliases = [] as string[];

  studioNameRules = [(v) => (!!v && !!v.length) || "Invalid studio name"];

  removeDialog = false;
  removeLoader = false;

  getDomainName(url: string) {
    return new URL(url).hostname.split(".").slice(0, -1).join(".");
  }

  remove() {
    if (!this.currentStudio) return;

    this.removeLoader = true;
    ApolloClient.mutate({
      mutation: gql`
        mutation($ids: [String!]!) {
          removeStudios(ids: $ids)
        }
      `,
      variables: {
        ids: [this.currentStudio._id],
      },
    })
      .then((res) => {
        this.removeDialog = false;
        this.$router.replace("/studios");
      })
      .catch((err) => {
        console.error(err);
      })
      .finally(() => {
        this.removeLoader = false;
      });
  }

  openRemoveDialog() {
    this.removeDialog = true;
  }

  async sleep(ms: number) {
    return new Promise((r) => setTimeout(r, ms));
  }

  async editStudio() {
    if (!this.currentStudio) return;

    await this.sleep(50);

    ApolloClient.mutate({
      mutation: gql`
        mutation($ids: [String!]!, $opts: StudioUpdateOpts!) {
          updateStudios(ids: $ids, opts: $opts) {
            _id
            aliases
            parent {
              _id
              name
            }
            substudios {
              ...StudioFragment
            }
          }
        }
        ${studioFragment}
      `,
      variables: {
        ids: [this.currentStudio._id],
        opts: {
          name: this.editName,
          description: this.editDescription,
          parent: this.editParent ? this.editParent._id : null,
          aliases: this.editAliases,
        },
      },
    })
<<<<<<< HEAD
      .then((res) => {
=======
      .then(res => {
        const { aliases, parent } = res.data.updateStudios[0];
>>>>>>> 6f499cfa
        studioModule.setName(this.editName.trim());
        studioModule.setDescription(this.editDescription.trim());
        studioModule.setParent(parent);
        studioModule.setAliases(aliases);
        this.editDialog = false;
      })
      .catch((err) => {
        console.error(err);
      });
  }

  openEditDialog() {
    if (!this.currentStudio) return;

    this.editName = this.currentStudio.name;
    this.editDescription = this.currentStudio.description || "";
    this.editDialog = true;
    this.editParent = this.currentStudio.parent;
    this.editAliases = this.currentStudio.aliases || [];
  }

  favorite() {
    if (!this.currentStudio) return;

    ApolloClient.mutate({
      mutation: gql`
        mutation($ids: [String!]!, $opts: StudioUpdateOpts!) {
          updateStudios(ids: $ids, opts: $opts) {
            favorite
          }
        }
      `,
      variables: {
        ids: [this.currentStudio._id],
        opts: {
          favorite: !this.currentStudio.favorite,
        },
      },
    }).then((res) => {
      studioModule.setFavorite(res.data.updateStudios[0].favorite);
    });
  }

  bookmark() {
    if (!this.currentStudio) return;

    ApolloClient.mutate({
      mutation: gql`
        mutation($ids: [String!]!, $opts: StudioUpdateOpts!) {
          updateStudios(ids: $ids, opts: $opts) {
            bookmark
          }
        }
      `,
      variables: {
        ids: [this.currentStudio._id],
        opts: {
          bookmark: this.currentStudio.bookmark ? null : Date.now(),
        },
      },
    }).then((res) => {
      studioModule.setBookmark(res.data.updateStudios[0].bookmark);
    });
  }

  get currentStudio() {
    return studioModule.current;
  }

  mounted() {
    /* window.addEventListener("keydown", ev => {
      if (ev.keyCode === 70) {
        this.favorite();
      } else if (ev.keyCode === 66) {
        this.bookmark();
      }
    }); */
  }
}
</script><|MERGE_RESOLUTION|>--- conflicted
+++ resolved
@@ -182,12 +182,8 @@
         },
       },
     })
-<<<<<<< HEAD
-      .then((res) => {
-=======
       .then(res => {
         const { aliases, parent } = res.data.updateStudios[0];
->>>>>>> 6f499cfa
         studioModule.setName(this.editName.trim());
         studioModule.setDescription(this.editDescription.trim());
         studioModule.setParent(parent);
