<template>
  <v-card :dark="!!cardColor || $vuetify.theme.dark" tile :color="cardColor" v-if="value">
    <a :href="`#/scene/${value._id}`">
      <v-hover>
        <template v-slot:default="{ hover }">
          <v-img :aspect-ratio="aspectRatio" class="hover" v-ripple eager :src="thumbnail">
            <v-fade-transition>
              <div
                @mouseenter="mouseenter"
                @mouseleave="mouseleave"
                v-if="hover"
                style="position: absolute: top: 0; left: 0; width: 100%; height: 100%"
              >
                <video
                  ref="video"
                  style="object-fit: cover;width: 100%; height: 100%"
                  autoplay
                  muted
                  :src="videoPath"
                ></video>
              </div>
            </v-fade-transition>

            <div
              style="z-index: 6"
              class="white--text body-2 font-weight-bold duration-stamp"
              v-if="value.meta.duration"
            >{{ videoDuration }}</div>

            <div class="corner-slot" style="z-index: 6">
              <slot name="action"></slot>
            </div>

            <div class="corner-actions" style="z-index: 6">
              <v-btn
                light
                class="elevation-2 mr-1"
                @click.stop.prevent="favorite"
                icon
                style="background: #fafafa;"
              >
                <v-icon
                  :color="value.favorite ? 'red' : undefined"
                >{{ value.favorite ? 'mdi-heart' : 'mdi-heart-outline' }}</v-icon>
              </v-btn>
              <v-btn
                light
                class="elevation-2"
                @click.stop.prevent="bookmark"
                icon
                style="background: #fafafa;"
              >
                <v-icon>{{ value.bookmark ? 'mdi-bookmark-check' : 'mdi-bookmark-outline' }}</v-icon>
              </v-btn>
            </div>
          </v-img>
        </template>
      </v-hover>
    </a>

    <v-card-title>
      <span
        :title="value.name"
        style="white-space: nowrap; overflow: hidden; text-overflow: ellipsis"
      >{{ value.name }}</span>
    </v-card-title>
    <v-card-subtitle v-if="value.actors.length" class="pb-1">
      Featuring
      <span v-html="actorLinks"></span>
    </v-card-subtitle>
    <v-rating
      half-increments
      @input="rate"
      class="ml-3 mb-2"
      :value="value.rating / 2"
      background-color="grey"
      color="amber"
      dense
    ></v-rating>
    <div class="pa-2">
      <v-chip
        label
        class="mr-1 mb-1"
        small
        outlined
        v-for="label in labelNames"
        :key="label"
      >{{ label }}</v-chip>
    </div>
  </v-card>
</template>

<script lang="ts">
import { Component, Vue, Prop, Mixins } from "vue-property-decorator";
import ApolloClient, { serverBase } from "../apollo";
import gql from "graphql-tag";
import IScene from "../types/scene";
import moment from "moment";
import { contextModule } from "../store/context";
import { copy } from "../util/object";
import { ensureDarkColor } from "../util/color";
import Color from "color";
<<<<<<< HEAD
import SceneMixin from "../mixins/scene";
=======
>>>>>>> 5cc7d425

@Component
export default class SceneCard extends Mixins(SceneMixin) {
  @Prop(Object) value!: IScene;

  playIndex = 0;
  playInterval = null as NodeJS.Timeout | null;

<<<<<<< HEAD
=======
  get complementary() {
    if (this.cardColor)
      return (
        Color(this.cardColor)
          .negate()
          .hex() + " !important"
      );
    return undefined;
  }

  get cardColor() {
    if (this.value.thumbnail && this.value.thumbnail.color)
      return ensureDarkColor(this.value.thumbnail.color);
    return null;
  }

>>>>>>> 5cc7d425
  mouseenter() {
    console.log("playing video");

    if (this.playInterval) clearInterval(this.playInterval);

    this.playIndex = 60;
    // @ts-ignore
    this.$refs.video.currentTime = this.playIndex;

    this.playInterval = setInterval(() => {
      this.playIndex += 180;

      if (this.playIndex > this.value.meta.duration) this.playIndex = 0;
      // @ts-ignore
      if (this.$refs.video) this.$refs.video.currentTime = this.playIndex;
    }, 5000);
  }

  mouseleave() {
    if (this.playInterval) {
      console.log("stopping video");
      clearInterval(this.playInterval);
    }
  }

  destroyed() {
<<<<<<< HEAD
    if (this.playInterval) {
      console.log("stopping video");
      clearInterval(this.playInterval);
    }
=======
    console.log("stopping video");
    if (this.playInterval) clearInterval(this.playInterval);
  }

  get aspectRatio() {
    return contextModule.sceneAspectRatio;
  }

  get videoDuration() {
    if (this.value)
      return moment()
        .startOf("day")
        .seconds(this.value.meta.duration)
        .format(this.value.meta.duration < 3600 ? "mm:ss" : "H:mm:ss");
    return "";
  }

  rate($event) {
    const rating = $event * 2;

    ApolloClient.mutate({
      mutation: gql`
        mutation($ids: [String!]!, $opts: SceneUpdateOpts!) {
          updateScenes(ids: $ids, opts: $opts) {
            rating
          }
        }
      `,
      variables: {
        ids: [this.value._id],
        opts: {
          rating
        }
      }
    }).then(res => {
      const scene = copy(this.value);
      scene.rating = res.data.updateScenes[0].rating;
      this.$emit("input", scene);
    });
  }

  favorite() {
    ApolloClient.mutate({
      mutation: gql`
        mutation($ids: [String!]!, $opts: SceneUpdateOpts!) {
          updateScenes(ids: $ids, opts: $opts) {
            favorite
          }
        }
      `,
      variables: {
        ids: [this.value._id],
        opts: {
          favorite: !this.value.favorite
        }
      }
    }).then(res => {
      const scene = copy(this.value);
      scene.favorite = res.data.updateScenes[0].favorite;
      this.$emit("input", scene);
    });
  }

  bookmark() {
    ApolloClient.mutate({
      mutation: gql`
        mutation($ids: [String!]!, $opts: SceneUpdateOpts!) {
          updateScenes(ids: $ids, opts: $opts) {
            bookmark
          }
        }
      `,
      variables: {
        ids: [this.value._id],
        opts: {
          bookmark: !this.value.bookmark
        }
      }
    }).then(res => {
      const scene = copy(this.value);
      scene.bookmark = res.data.updateScenes[0].bookmark;
      this.$emit("input", scene);
    });
  }

  get labelNames() {
    return this.value.labels.map(l => l.name).sort();
  }

  get actorLinks() {
    const names = this.value.actors.map(
      a =>
        `<a class="${this.complementary ? "" : "accent--text"}" style="color: ${
          this.complementary
        }" href="#/actor/${a._id}">${a.name}</a>`
    );
    names.sort();
    return names.join(", ");
  }

  get thumbnail() {
    if (this.value.thumbnail)
      return `${serverBase}/image/${
        this.value.thumbnail._id
      }?password=${localStorage.getItem("password")}`;
    return ``;
  }

  get videoPath() {
    if (this.value)
      return `${serverBase}/scene/${
        this.value._id
      }?password=${localStorage.getItem("password")}`;
>>>>>>> 5cc7d425
  }
}
</script>

<style lang="scss" scoped>
.duration-stamp {
  padding: 4px;
  border-radius: 4px;
  background: #000000a0;
  position: absolute;
  bottom: 5px;
  right: 5px;
}

.corner-slot {
  position: absolute;
  right: 5px;
  top: 5px;
}

.corner-actions {
  position: absolute;
  bottom: 5px;
  left: 5px;
}
</style><|MERGE_RESOLUTION|>--- conflicted
+++ resolved
@@ -100,10 +100,7 @@
 import { copy } from "../util/object";
 import { ensureDarkColor } from "../util/color";
 import Color from "color";
-<<<<<<< HEAD
 import SceneMixin from "../mixins/scene";
-=======
->>>>>>> 5cc7d425
 
 @Component
 export default class SceneCard extends Mixins(SceneMixin) {
@@ -112,8 +109,6 @@
   playIndex = 0;
   playInterval = null as NodeJS.Timeout | null;
 
-<<<<<<< HEAD
-=======
   get complementary() {
     if (this.cardColor)
       return (
@@ -130,7 +125,6 @@
     return null;
   }
 
->>>>>>> 5cc7d425
   mouseenter() {
     console.log("playing video");
 
@@ -157,126 +151,10 @@
   }
 
   destroyed() {
-<<<<<<< HEAD
     if (this.playInterval) {
       console.log("stopping video");
       clearInterval(this.playInterval);
     }
-=======
-    console.log("stopping video");
-    if (this.playInterval) clearInterval(this.playInterval);
-  }
-
-  get aspectRatio() {
-    return contextModule.sceneAspectRatio;
-  }
-
-  get videoDuration() {
-    if (this.value)
-      return moment()
-        .startOf("day")
-        .seconds(this.value.meta.duration)
-        .format(this.value.meta.duration < 3600 ? "mm:ss" : "H:mm:ss");
-    return "";
-  }
-
-  rate($event) {
-    const rating = $event * 2;
-
-    ApolloClient.mutate({
-      mutation: gql`
-        mutation($ids: [String!]!, $opts: SceneUpdateOpts!) {
-          updateScenes(ids: $ids, opts: $opts) {
-            rating
-          }
-        }
-      `,
-      variables: {
-        ids: [this.value._id],
-        opts: {
-          rating
-        }
-      }
-    }).then(res => {
-      const scene = copy(this.value);
-      scene.rating = res.data.updateScenes[0].rating;
-      this.$emit("input", scene);
-    });
-  }
-
-  favorite() {
-    ApolloClient.mutate({
-      mutation: gql`
-        mutation($ids: [String!]!, $opts: SceneUpdateOpts!) {
-          updateScenes(ids: $ids, opts: $opts) {
-            favorite
-          }
-        }
-      `,
-      variables: {
-        ids: [this.value._id],
-        opts: {
-          favorite: !this.value.favorite
-        }
-      }
-    }).then(res => {
-      const scene = copy(this.value);
-      scene.favorite = res.data.updateScenes[0].favorite;
-      this.$emit("input", scene);
-    });
-  }
-
-  bookmark() {
-    ApolloClient.mutate({
-      mutation: gql`
-        mutation($ids: [String!]!, $opts: SceneUpdateOpts!) {
-          updateScenes(ids: $ids, opts: $opts) {
-            bookmark
-          }
-        }
-      `,
-      variables: {
-        ids: [this.value._id],
-        opts: {
-          bookmark: !this.value.bookmark
-        }
-      }
-    }).then(res => {
-      const scene = copy(this.value);
-      scene.bookmark = res.data.updateScenes[0].bookmark;
-      this.$emit("input", scene);
-    });
-  }
-
-  get labelNames() {
-    return this.value.labels.map(l => l.name).sort();
-  }
-
-  get actorLinks() {
-    const names = this.value.actors.map(
-      a =>
-        `<a class="${this.complementary ? "" : "accent--text"}" style="color: ${
-          this.complementary
-        }" href="#/actor/${a._id}">${a.name}</a>`
-    );
-    names.sort();
-    return names.join(", ");
-  }
-
-  get thumbnail() {
-    if (this.value.thumbnail)
-      return `${serverBase}/image/${
-        this.value.thumbnail._id
-      }?password=${localStorage.getItem("password")}`;
-    return ``;
-  }
-
-  get videoPath() {
-    if (this.value)
-      return `${serverBase}/scene/${
-        this.value._id
-      }?password=${localStorage.getItem("password")}`;
->>>>>>> 5cc7d425
   }
 }
 </script>
