--- conflicted
+++ resolved
@@ -659,26 +659,6 @@
 
   async fetchPage(page: number, take = 24, random?: boolean, seed?: string) {
     try {
-<<<<<<< HEAD
-=======
-      let include = "";
-      let exclude = "";
-
-      if (this.selectedLabels.include.length)
-        include = "include:" + this.selectedLabels.include.join(",");
-
-      if (this.selectedLabels.exclude.length)
-        exclude = "exclude:" + this.selectedLabels.exclude.join(",");
-
-      const query = `query:'${this.query || ""}' ${include} ${exclude} nationality:${
-        this.countryFilter || null
-      } take:${take} page:${page - 1} sortDir:${this.sortDir} sortBy:${
-        random ? "$shuffle" : this.sortBy
-      } favorite:${this.favoritesOnly ? "true" : "false"} bookmark:${
-        this.bookmarksOnly ? "true" : "false"
-      } rating:${this.ratingFilter}`;
-
->>>>>>> 979f50a3
       const result = await ApolloClient.query({
         query: gql`
           query($query: ActorSearchQuery!, $seed: String) {
@@ -705,7 +685,6 @@
           ${actorFragment}
         `,
         variables: {
-<<<<<<< HEAD
           query: {
             query: this.query || "",
             include: this.selectedLabels.include,
@@ -719,9 +698,6 @@
             bookmark: this.bookmarksOnly,
             rating: this.ratingFilter,
           },
-=======
-          query,
->>>>>>> 979f50a3
           seed: seed || localStorage.getItem("pm_seed") || "default",
         },
       });
@@ -739,11 +715,7 @@
   loadPage(page: number) {
     this.fetchLoader = true;
 
-<<<<<<< HEAD
-    this.fetchPage(page)
-=======
     return this.fetchPage(page)
->>>>>>> 979f50a3
       .then((result) => {
         this.fetchError = false;
         actorModule.setPagination({
