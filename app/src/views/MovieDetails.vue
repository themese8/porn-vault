<template>
  <div>
    <div v-if="currentMovie">
      <v-row>
        <v-col cols="12" sm="4" md="4" lg="3" xl="2">
          <v-container>
            <v-hover>
              <template v-slot:default="{ hover }">
<<<<<<< HEAD
                <v-img style="max-height: 400px" contain :aspect-ratio="0.71" :src="frontCover">
                  <v-fade-transition>
                    <v-img
                      eager
                      style="max-height: 400px"
                      contain
                      :aspect-ratio="0.71"
                      :src="backCover"
                      v-if="hover"
                    ></v-img>
                  </v-fade-transition>

=======
                <v-img
                  style=" max-height: 400px"
                  contain
                  :aspect-ratio="0.71"
                  :src="frontCover"
                >
>>>>>>> 1755baac
                  <template v-slot:placeholder>
                    <v-sheet style="width: 100%; height: 100%;" color="grey" />
                  </template>
                  
                  <v-fade-transition>
                    <v-img style=" max-height: 400px" contain eager :aspect-ratio="0.71" :src="backCover" v-if="hover"></v-img>
                  </v-fade-transition>
                </v-img>
              </template>
            </v-hover>
            <div class="mt-2 text-center">
              <v-btn color="accent" text small @click="frontCoverDialog = true">Set front cover</v-btn>
              <v-btn color="accent" text small @click="backCoverDialog = true">Set back cover</v-btn>
            </div>
          </v-container>
        </v-col>
        <v-col cols="12" sm="8" md="8" lg="9" xl="10">
          <div class="d-flex" v-if="currentMovie.studio">
            <v-spacer></v-spacer>
            <router-link :to="`/studio/${currentMovie.studio._id}`">
              <v-img v-ripple max-width="200px" :src="studioLogo"></v-img>
            </router-link>
          </div>
          <div v-if="currentMovie.releaseDate">
            <div class="d-flex align-center">
              <v-icon>mdi-calendar</v-icon>
              <v-subheader>Release Date</v-subheader>
            </div>
            <div class="med--text pa-2">{{ new Date(currentMovie.releaseDate).toDateString() }}</div>
          </div>

          <div v-if="currentMovie.description">
            <div class="d-flex align-center">
              <v-icon>mdi-text</v-icon>
              <v-subheader>Description</v-subheader>
            </div>
            <div
              class="pa-2 med--text"
              v-if="currentMovie.description"
            >{{ currentMovie.description }}</div>
          </div>

          <div class="d-flex align-center">
            <v-icon>mdi-star</v-icon>
            <v-subheader>Rating</v-subheader>
          </div>
          <v-rating
            half-increments
            class="px-2"
            :value="currentMovie.rating / 2"
            background-color="grey"
            color="amber"
            dense
            hide-details
            readonly
          ></v-rating>
          <div class="d-flex align-center">
            <v-icon>mdi-label</v-icon>
            <v-subheader>Labels</v-subheader>
          </div>
          <div class="pa-2">
            <v-chip
              label
              class="mr-1 mb-1"
              small
              outlined
              v-for="label in labelNames"
              :key="label"
            >{{ label }}</v-chip>
          </div>
          <div class="d-flex align-center">
            <v-icon>mdi-information-outline</v-icon>
            <v-subheader>Info</v-subheader>
          </div>
          <div v-if="scenes.length" class="px-2 pt-2 d-flex align-center">
            <v-subheader>Movie duration</v-subheader>
            {{ movieDuration }}
          </div>
          <div v-if="scenes.length" class="px-2 d-flex align-center">
            <v-subheader>Movie size</v-subheader>
            {{ (currentMovie.size /1000/ 1000).toFixed(0) }} MB
          </div>
          <!-- <div class="px-2 pb-2 d-flex align-center">
            <v-subheader>View counter</v-subheader>
            {{ currentMovie.watches.length }}
          </div>
          <div v-if="currentMovie.watches.length" class="px-2 pb-2 d-flex align-center">
            <v-subheader>Last time watched</v-subheader>
            {{ new Date(currentMovie.watches[currentMovie.watches.length - 1]).toLocaleString() }}
          </div>-->
        </v-col>
      </v-row>

      <v-row v-if="scenes.length">
        <v-col cols="12">
          <h1 class="font-weight-light text-center">Scenes</h1>
          <div v-for="(scene, i) in scenes" :key="scene._id" class="mb-2">
            <movie-item :index="i + 1" v-model="scenes[i]"></movie-item>
            <v-divider></v-divider>
          </div>
        </v-col>
      </v-row>

      <v-row v-if="actors.length">
        <v-col cols="12">
          <h1 class="font-weight-light text-center">Starring</h1>

          <v-row>
            <v-col
              class="pa-1"
              v-for="(actor, i) in actors"
              :key="actor._id"
              cols="12"
              sm="6"
              md="4"
              lg="3"
              xl="2"
            >
              <actor-card style="height: 100%" v-model="actors[i]" />
            </v-col>
          </v-row>
        </v-col>
      </v-row>

      <div v-if="images.length">
        <div class="d-flex align-center">
          <v-spacer></v-spacer>
          <h1 class="font-weight-light mr-3">{{ images.length }} Images</h1>
          <v-spacer></v-spacer>
        </div>
        <v-container fluid>
          <v-row>
            <v-col
              class="pa-1"
              v-for="(image, index) in images"
              :key="image._id"
              cols="6"
              sm="4"
              md="3"
              lg="3"
              xl="2"
            >
              <ImageCard @open="lightboxIndex = index" width="100%" height="100%" :image="image"></ImageCard>
            </v-col>
          </v-row>

          <transition name="fade">
            <Lightbox
              @delete="removeImage"
              @update="updateImage"
              :items="images"
              :index="lightboxIndex"
              @index="lightboxIndex = $event"
            />
          </transition>
        </v-container>
      </div>
    </div>
    <div v-else class="text-center">
      <p>Loading...</p>
      <v-progress-circular indeterminate></v-progress-circular>
    </div>

    <v-dialog v-model="frontCoverDialog" max-width="400px">
      <v-card v-if="currentMovie">
        <v-card-title>Set front cover for '{{ currentMovie.name }}'</v-card-title>
        <v-card-text>
          <v-file-input color="accent" placeholder="Select an image" v-model="frontCoverFile"></v-file-input>
        </v-card-text>
        <v-card-actions>
          <v-spacer></v-spacer>
          <v-btn @click="uploadFrontCover" text class="text-none" color="accent">Upload</v-btn>
        </v-card-actions>
      </v-card>
    </v-dialog>

    <v-dialog v-model="backCoverDialog" max-width="400px">
      <v-card v-if="currentMovie">
        <v-card-title>Set back cover for '{{ currentMovie.name }}'</v-card-title>
        <v-card-text>
          <v-file-input color="accent" placeholder="Select an image" v-model="backCoverFile"></v-file-input>
        </v-card-text>
        <v-card-actions>
          <v-spacer></v-spacer>
          <v-btn @click="uploadBackCover" text class="text-none" color="accent">Upload</v-btn>
        </v-card-actions>
      </v-card>
    </v-dialog>

    <infinite-loading v-if="currentMovie" :identifier="infiniteId" @infinite="infiniteHandler">
      <div slot="no-results">
        <v-icon large>mdi-close</v-icon>
        <div>Nothing found!</div>
      </div>

      <div slot="spinner">
        <v-progress-circular indeterminate></v-progress-circular>
        <div>Loading...</div>
      </div>

      <div slot="no-more">
        <v-icon large>mdi-emoticon-wink</v-icon>
        <div>That's all!</div>
      </div>
    </infinite-loading>
  </div>
</template>

<script lang="ts">
import { Component, Vue, Watch } from "vue-property-decorator";
import ApolloClient, { serverBase } from "../apollo";
import gql from "graphql-tag";
import sceneFragment from "../fragments/scene";
import actorFragment from "../fragments/actor";
import imageFragment from "../fragments/image";
import studioFragment from "../fragments/studio";
import MovieItem from "../components/MovieItem.vue";
import ActorCard from "../components/ActorCard.vue";
import moment from "moment";
import SceneSelector from "../components/SceneSelector.vue";
import Lightbox from "../components/Lightbox.vue";
import ImageCard from "../components/ImageCard.vue";
import InfiniteLoading from "vue-infinite-loading";
import { sceneModule } from "../store/scene";
import { actorModule } from "../store/actor";
import IActor from "../types/actor";
import IImage from "../types/image";
import ILabel from "../types/label";
import IScene from "../types/scene";
import { movieModule } from "../store/movie";
import movieFragment from "../fragments/movie";

@Component({
  components: {
    ActorCard,
    Lightbox,
    ImageCard,
    InfiniteLoading,
    MovieItem
  },
  beforeRouteLeave(_to, _from, next) {
    movieModule.setCurrent(null);
    next();
  }
})
export default class SceneDetails extends Vue {
  actors = [] as IActor[];
  scenes = [] as IScene[];
  images = [] as IImage[];
  lightboxIndex = null as number | null;

  infiniteId = 0;
  page = 0;

  frontCoverFile = null as File | null;
  frontCoverDialog = false;

  backCoverFile = null as File | null;
  backCoverDialog = false;

  @Watch("currentMovie.actors", { deep: true })
  onActorChange(newVal: any[]) {
    this.actors = newVal;
  }

  @Watch("currentMovie.scenes", { deep: true })
  onSceneChange(newVal: any[]) {
    this.scenes = newVal;
    this.images = [];
    this.infiniteId++;
    this.refreshRating();
    this.refreshLabels();
  }

  uploadFrontCover() {
    if (!this.currentMovie) return;

    ApolloClient.mutate({
      mutation: gql`
        mutation($file: Upload!, $name: String) {
          uploadImage(file: $file, name: $name) {
            ...ImageFragment
          }
        }
        ${imageFragment}
      `,
      variables: {
        file: this.frontCoverFile,
        name: this.currentMovie.name + " (front cover)"
      }
    })
      .then(res => {
        const image = res.data.uploadImage;
        this.images.unshift(image);
        this.setAsFrontCover(image._id);
        this.frontCoverDialog = false;
        this.frontCoverFile = null;
      })
      .finally(() => {});
  }

  uploadBackCover() {
    if (!this.currentMovie) return;

    ApolloClient.mutate({
      mutation: gql`
        mutation($file: Upload!, $name: String) {
          uploadImage(file: $file, name: $name) {
            ...ImageFragment
          }
        }
        ${imageFragment}
      `,
      variables: {
        file: this.backCoverFile,
        name: this.currentMovie.name + " (back cover)"
      }
    })
      .then(res => {
        const image = res.data.uploadImage;
        this.images.unshift(image);
        this.setAsBackCover(image._id);
        this.backCoverDialog = false;
        this.backCoverFile = null;
      })
      .finally(() => {});
  }

  setAsFrontCover(id: string) {
    if (!this.currentMovie) return;

    ApolloClient.mutate({
      mutation: gql`
        mutation($ids: [String!]!, $opts: MovieUpdateOpts!) {
          updateMovies(ids: $ids, opts: $opts) {
            frontCover {
              _id
            }
          }
        }
      `,
      variables: {
        ids: [this.currentMovie._id],
        opts: {
          frontCover: id
        }
      }
    })
      .then(res => {
        movieModule.setFrontCover(id);
      })
      .catch(err => {
        console.error(err);
      });
  }

  setAsBackCover(id: string) {
    if (!this.currentMovie) return;

    ApolloClient.mutate({
      mutation: gql`
        mutation($ids: [String!]!, $opts: MovieUpdateOpts!) {
          updateMovies(ids: $ids, opts: $opts) {
            backCover {
              _id
            }
          }
        }
      `,
      variables: {
        ids: [this.currentMovie._id],
        opts: {
          backCover: id
        }
      }
    })
      .then(res => {
        movieModule.setBackCover(id);
      })
      .catch(err => {
        console.error(err);
      });
  }

  get frontCover() {
    if (!this.currentMovie) return "";

    if (this.currentMovie.frontCover)
      return `${serverBase}/image/${
        this.currentMovie.frontCover._id
      }?password=${localStorage.getItem("password")}`;
    return "";
  }

  get backCover() {
    if (!this.currentMovie) return "";

    if (this.currentMovie.backCover)
      return `${serverBase}/image/${
        this.currentMovie.backCover._id
      }?password=${localStorage.getItem("password")}`;
    return this.frontCover;
  }

  readImage(file: File): Promise<string> {
    return new Promise((resolve, reject) => {
      const reader = new FileReader();
      reader.onloadend = () => {
        if (reader.result) resolve(reader.result.toString());
        else reject("File error");
      };
      reader.onerror = reject;
      reader.readAsDataURL(file);
    });
  }

  removeImage(index: number) {
    ApolloClient.mutate({
      mutation: gql`
        mutation($ids: [String!]!) {
          removeImages(ids: $ids)
        }
      `,
      variables: {
        ids: [this.images[index]._id]
      }
    })
      .then(res => {
        this.images.splice(index, 1);
        this.lightboxIndex = null;
      })
      .catch(err => {
        console.error(err);
      })
      .finally(() => {});
  }

  updateImage({
    index,
    key,
    value
  }: {
    index: number;
    key: string;
    value: any;
  }) {
    const images = this.images[index];
    images[key] = value;
    Vue.set(this.images, index, images);
  }

  get currentMovie() {
    return movieModule.current;
  }

  get movieDuration() {
    if (this.currentMovie && this.currentMovie.duration)
      return moment()
        .startOf("day")
        .seconds(this.currentMovie.duration)
        .format("H:mm:ss");
    return "";
  }

  async fetchPage() {
    if (!this.currentMovie) return;

    try {
      const query = `page:${
        this.page
      } sortDir:asc sortBy:addedOn scenes:${this.scenes
        .map(s => s._id)
        .join(",")}`;

      const result = await ApolloClient.query({
        query: gql`
          query($query: String) {
            getImages(query: $query) {
              ...ImageFragment
              actors {
                ...ActorFragment
              }
              scene {
                _id
                name
              }
            }
          }
          ${imageFragment}
          ${actorFragment}
        `,
        variables: {
          query
        }
      });

      return result.data.getImages;
    } catch (err) {
      throw err;
    }
  }

  infiniteHandler($state) {
    this.fetchPage().then(items => {
      if (items.length) {
        this.page++;
        this.images.push(...items);
        $state.loaded();
      } else {
        $state.complete();
      }
    });
  }

  imageLink(image: any) {
    return `${serverBase}/image/${image._id}?password=${localStorage.getItem(
      "password"
    )}`;
  }

  refreshLabels() {
    if (!this.currentMovie) return;

    ApolloClient.query({
      query: gql`
        query($id: String!) {
          getMovieById(id: $id) {
            labels {
              _id
              name
            }
          }
        }
      `,
      variables: {
        id: this.currentMovie._id
      }
    }).then(res => {
      movieModule.setLabels(res.data.getMovieById.labels);
    });
  }

  refreshRating() {
    if (!this.currentMovie) return;

    ApolloClient.query({
      query: gql`
        query($id: String!) {
          getMovieById(id: $id) {
            rating
          }
        }
      `,
      variables: {
        id: this.currentMovie._id
      }
    }).then(res => {
      movieModule.setRating(res.data.getMovieById.rating);
    });
  }

  get labelNames() {
    if (!this.currentMovie) return [];
    return this.currentMovie.labels.map(l => l.name).sort();
  }

  get studioLogo() {
    if (
      this.currentMovie &&
      this.currentMovie.studio &&
      this.currentMovie.studio.thumbnail
    )
      return `${serverBase}/image/${
        this.currentMovie.studio.thumbnail._id
      }?password=${localStorage.getItem("password")}`;
    return "";
  }

  onLoad() {
    ApolloClient.query({
      query: gql`
        query($id: String!) {
          getMovieById(id: $id) {
            ...MovieFragment
            actors {
              ...ActorFragment
            }
            scenes {
              ...SceneFragment
              actors {
                ...ActorFragment
              }
              studio {
                ...StudioFragment
              }
            }
            studio {
              ...StudioFragment
            }
          }
        }
        ${movieFragment}
        ${sceneFragment}
        ${actorFragment}
        ${studioFragment}
      `,
      variables: {
        id: (<any>this).$route.params.id
      }
    }).then(res => {
      movieModule.setCurrent(res.data.getMovieById);
      this.scenes = res.data.getMovieById.scenes;
      this.actors = res.data.getMovieById.actors;
      document.title = res.data.getMovieById.name;
    });
  }

  beforeMount() {
    this.onLoad();
  }
}
</script>

<style lang="scss" scoped>
.corner-actions {
  position: absolute;
  top: 5px;
  right: 5px;
}
</style><|MERGE_RESOLUTION|>--- conflicted
+++ resolved
@@ -6,7 +6,6 @@
           <v-container>
             <v-hover>
               <template v-slot:default="{ hover }">
-<<<<<<< HEAD
                 <v-img style="max-height: 400px" contain :aspect-ratio="0.71" :src="frontCover">
                   <v-fade-transition>
                     <v-img
@@ -19,14 +18,6 @@
                     ></v-img>
                   </v-fade-transition>
 
-=======
-                <v-img
-                  style=" max-height: 400px"
-                  contain
-                  :aspect-ratio="0.71"
-                  :src="frontCover"
-                >
->>>>>>> 1755baac
                   <template v-slot:placeholder>
                     <v-sheet style="width: 100%; height: 100%;" color="grey" />
                   </template>
