--- conflicted
+++ resolved
@@ -463,8 +463,6 @@
 
   movieActorNames(movie: any) {
     return movie.actors.map((a) => a.name).join(", ");
-<<<<<<< HEAD
-=======
   }
 
   refreshed = true;
@@ -475,7 +473,6 @@
     this.loadPage(this.page).catch(() => {
       this.refreshed = false;
     });
->>>>>>> 979f50a3
   }
 
   @Watch("ratingFilter")
@@ -533,24 +530,6 @@
 
   async fetchPage(page: number, take = 24, random?: boolean, seed?: string) {
     try {
-<<<<<<< HEAD
-=======
-      let include = "";
-      let exclude = "";
-
-      if (this.selectedLabels.include.length)
-        include = "include:" + this.selectedLabels.include.join(",");
-
-      if (this.selectedLabels.exclude.length)
-        exclude = "exclude:" + this.selectedLabels.exclude.join(",");
-
-      const query = `query:'${this.query || ""}' take:${take} ${include} ${exclude} page:${
-        this.page - 1
-      } sortDir:${this.sortDir} sortBy:${random ? "$shuffle" : this.sortBy} favorite:${
-        this.favoritesOnly ? "true" : "false"
-      } bookmark:${this.bookmarksOnly ? "true" : "false"} rating:${this.ratingFilter}`;
-
->>>>>>> 979f50a3
       const result = await ApolloClient.query({
         query: gql`
           query($query: IMovieSearchQuery!, $seed: String) {
@@ -572,7 +551,6 @@
           ${actorFragment}
         `,
         variables: {
-<<<<<<< HEAD
           query: {
             query: this.query || "",
             include: this.selectedLabels.include,
@@ -585,9 +563,6 @@
             bookmark: this.bookmarksOnly,
             rating: this.ratingFilter,
           },
-=======
-          query,
->>>>>>> 979f50a3
           seed: seed || localStorage.getItem("pm_seed") || "default",
         },
       });
@@ -601,11 +576,7 @@
   loadPage(page: number) {
     this.fetchLoader = true;
 
-<<<<<<< HEAD
-    this.fetchPage(page)
-=======
     return this.fetchPage(page)
->>>>>>> 979f50a3
       .then((result) => {
         this.fetchError = false;
         movieModule.setPagination({
